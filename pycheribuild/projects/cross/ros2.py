--- conflicted
+++ resolved
@@ -111,11 +111,7 @@
         # convert LD_LIBRARY_PATH into LD_CHERI_LIBRARY_PATH for CheriBSD
         LD_LIBRARY_PATH = str(self.sourceDir) + ":" + LD_LIBRARY_PATH
         LD_LIBRARY_PATHs = LD_LIBRARY_PATH.split(':')
-<<<<<<< HEAD
         LD_CHERI_LIBRARY_PATH = ""
-=======
-        LD_CHERI_LIBRARY_PATH = str(self.sourceDir)
->>>>>>> d76e6982
         for path in LD_LIBRARY_PATHs:
             LD_CHERI_LIBRARY_PATH += ":" + path
         LD_CHERI_LIBRARY_PATH += ":${LD_CHERI_LIBRARY_PATH}"
@@ -125,23 +121,13 @@
         with open(str(self.sourceDir / 'cheri_setup.csh'), 'w') as fout:
             fout.write("#!/bin/csh\n\n")
             fout.write("setenv LD_CHERI_LIBRARY_PATH " + LD_CHERI_LIBRARY_PATH + "\n\n")
-<<<<<<< HEAD
             fout.write("setenv LD_LIBRARY_PATH " + LD_LIBRARY_PATH)
-=======
-            fout.write("setenv LD_LIBRARY_PATH " + LD_CHERI_LIBRARY_PATH)
->>>>>>> d76e6982
 
         # write LD_CHERI_LIBRARY_PATH to a text file to source from sh in CheriBSD
         with open(str(self.sourceDir / 'cheri_setup.sh'), 'w') as fout:
             fout.write("#!/bin/sh\n\n")
             fout.write("export LD_CHERI_LIBRARY_PATH=" + LD_CHERI_LIBRARY_PATH + "\n\n")
-<<<<<<< HEAD
             fout.write("export LD_LIBRARY_PATH=" + LD_LIBRARY_PATH)
-=======
-            fout.write("export LD_LIBRARY_PATH=" + LD_CHERI_LIBRARY_PATH)
-
-        return
->>>>>>> d76e6982
 
     def update(self):
         super().update()
@@ -157,11 +143,7 @@
             self.generate_cmake_toolchain_file(self.sourceDir / "CrossToolchain.cmake")
 
     def compile(self, **kwargs):
-<<<<<<< HEAD
         self._run_colcon(**kwargs)
-=======
-        return self._run_colcon(**kwargs)
->>>>>>> d76e6982
 
     def install(self, **kwargs):
         # colcon build performs an install, so we override this to make sure
@@ -169,15 +151,10 @@
 
         # call the functions to copy the poco library and create an env setup file
         if not self.compiling_for_host():
-<<<<<<< HEAD
+            self._get_poco(**kwargs)
             self._set_env(**kwargs)
 
     def run_tests(self):
         # only test when not compiling for host
         if not self.compiling_for_host():
-            self.run_cheribsd_test_script("run_ros2_tests.py", mount_sourcedir=True, mount_sysroot=True)
-=======
-            self._get_poco(**kwargs)
-            self._set_env(**kwargs)
-        return
->>>>>>> d76e6982
+            self.run_cheribsd_test_script("run_ros2_tests.py", mount_sourcedir=True, mount_sysroot=True)