--- conflicted
+++ resolved
@@ -49,21 +49,8 @@
     _configure_supports_variables_on_cmdline = True
     # CC,CFLAGS, etc. are the compilers for the build host not the target -> don't set automatically
     _autotools_add_default_compiler_args = False
-<<<<<<< HEAD
     supported_architectures = (*CompilationTargets.ALL_NEWLIB_TARGETS, *CompilationTargets.ALL_SUPPORTED_RTEMS_TARGETS)
     locale_support = BoolConfigOption("locale-support", show_help=False, help="Build with locale support")
-=======
-    supported_architectures = \
-        [CompilationTargets.BAREMETAL_NEWLIB_MIPS64,
-         CompilationTargets.BAREMETAL_NEWLIB_MIPS64_PURECAP,
-         CompilationTargets.BAREMETAL_NEWLIB_RISCV32,
-         CompilationTargets.BAREMETAL_NEWLIB_RISCV32_HYBRID,
-         CompilationTargets.BAREMETAL_NEWLIB_RISCV32_PURECAP,
-         CompilationTargets.BAREMETAL_NEWLIB_RISCV64,
-         CompilationTargets.BAREMETAL_NEWLIB_RISCV64_HYBRID,
-         CompilationTargets.BAREMETAL_NEWLIB_RISCV64_PURECAP] + CompilationTargets.ALL_SUPPORTED_RTEMS_TARGETS
-
->>>>>>> 6140ba65
     # build_in_source_dir = True  # we have to build in the source directory
 
     @staticmethod
