#
# SPDX-License-Identifier: BSD-2-Clause
#
# Author: Hesham Almatary <Hesham.Almatary@cl.cam.ac.uk>
#
# This software was developed by SRI International and the University of
# Cambridge Computer Laboratory (Department of Computer Science and
# Technology) under DARPA contract HR0011-18-C-0016 ("ECATS"), as part of the
# DARPA SSITH research programme.
#
# Redistribution and use in source and binary forms, with or without
# modification, are permitted provided that the following conditions
# are met:
# 1. Redistributions of source code must retain the above copyright
#    notice, this list of conditions and the following disclaimer.
# 2. Redistributions in binary form must reproduce the above copyright
#    notice, this list of conditions and the following disclaimer in the
#    documentation and/or other materials provided with the distribution.
#
# THIS SOFTWARE IS PROVIDED BY THE AUTHOR AND CONTRIBUTORS ``AS IS'' AND
# ANY EXPRESS OR IMPLIED WARRANTIES, INCLUDING, BUT NOT LIMITED TO, THE
# IMPLIED WARRANTIES OF MERCHANTABILITY AND FITNESS FOR A PARTICULAR PURPOSE
# ARE DISCLAIMED.  IN NO EVENT SHALL THE AUTHOR OR CONTRIBUTORS BE LIABLE
# FOR ANY DIRECT, INDIRECT, INCIDENTAL, SPECIAL, EXEMPLARY, OR CONSEQUENTIAL
# DAMAGES (INCLUDING, BUT NOT LIMITED TO, PROCUREMENT OF SUBSTITUTE GOODS
# OR SERVICES; LOSS OF USE, DATA, OR PROFITS; OR BUSINESS INTERRUPTION)
# HOWEVER CAUSED AND ON ANY THEORY OF LIABILITY, WHETHER IN CONTRACT, STRICT
# LIABILITY, OR TORT (INCLUDING NEGLIGENCE OR OTHERWISE) ARISING IN ANY WAY
# OUT OF THE USE OF THIS SOFTWARE, EVEN IF ADVISED OF THE POSSIBILITY OF
# SUCH DAMAGE.
#
import os
import typing
from typing import ClassVar

from .compiler_rt import BuildCompilerRtBuiltins
from .crosscompileproject import CompilationTargets, CrossCompileAutotoolsProject, DefaultInstallDir, GitRepository
from ..project import ComputedDefaultValue
from ..run_qemu import LaunchQEMUBase


class BuildFreeRTOS(CrossCompileAutotoolsProject):
<<<<<<< HEAD
    repository = GitRepository(
        "https://github.com/CTSRD-CHERI/FreeRTOS-mirror", force_branch=True, default_branch="cheri"
    )
=======
    repository = GitRepository("https://github.com/CTSRD-CHERI/FreeRTOS",
                               force_branch=True, default_branch="hmka2")
>>>>>>> 6140ba65
    target = "freertos"
    dependencies = ("newlib", "compiler-rt-builtins")
    is_sdk_target = True
    needs_sysroot = False  # We don't need a complete sysroot
    supported_architectures = (
        CompilationTargets.BAREMETAL_NEWLIB_RISCV64_PURECAP,
<<<<<<< HEAD
        CompilationTargets.BAREMETAL_NEWLIB_RISCV64,
    )
=======
        CompilationTargets.BAREMETAL_NEWLIB_RISCV32,
        CompilationTargets.BAREMETAL_NEWLIB_RISCV32_PURECAP,
        CompilationTargets.BAREMETAL_NEWLIB_RISCV64]
>>>>>>> 6140ba65
    default_install_dir = DefaultInstallDir.ROOTFS_LOCALBASE

    # FreeRTOS Demos to build
    supported_freertos_demos = [
        # Generic/simple (CHERI-)RISC-V Demo that runs main_blinky on simulators
        # and simple SoCs
        "RISC-V-Generic"
    ]

    # Map Demos and the FreeRTOS apps we support building/running for
    supported_demo_apps = {"RISC-V-Generic": [
                                              "aws_ota",
                                              "coremark",
                                              "main_blinky",
                                              "main_peekpoke",
                                              "main_servers",
                                              "mibench",
                                              "modbus",
                                             ]}

    default_demo = "RISC-V-Generic"
    default_demo_app = "main_blinky"
<<<<<<< HEAD
    demo: "ClassVar[str]"
    demo_app: "ClassVar[str]"
    demo_bsp: "ClassVar[str]"
=======
    default_build_system = "waf"

    def _run_waf(self, *args, **kwargs):
        cmdline = ["./waf", "-t", self.source_dir / str("FreeRTOS/Demo/" + self.demo), "-o", self.build_dir] + list(args)
        if self.config.verbose:
            cmdline.append("-v")
        return self.run_cmd(cmdline, cwd=self.source_dir  / str("FreeRTOS/Demo/" + self.demo), **kwargs)
>>>>>>> 6140ba65

    def __init__(self, *args, **kwargs):
        super().__init__(*args, **kwargs)
        self.default_demo_app = (
            "qemu_virt-"
            + self.target_info.get_riscv_arch_string(self.crosscompile_target, softfloat=True)
            + self.target_info.get_riscv_abi(self.crosscompile_target, softfloat=True)
        )

<<<<<<< HEAD
    def setup(self):
        super().setup()
        # We only support building FreeRTOS with llvm from cheribuild
        self.make_args.set(TOOLCHAIN="llvm")

        # For backward compatibility. CheriFreeRTOS used to be built within a NIX env.
        # Override that with no and set the appopriate flags here.
        self.make_args.set(NIX_ENV="no")
=======
        # Galois uses make build sysetm
        if self.demo == "RISC-V_Galois_demo":
>>>>>>> 6140ba65

            if self.toolchain == "llvm":
                self.make_args.set(USE_CLANG="yes")

            # Galois demo only runs on VCU118/GFE
            self.make_args.set(BSP="vcu118")

<<<<<<< HEAD
        if self.target_info.target.is_cheri_purecap():
            # CHERI-RISC-V sophisticated Demo with more advanced device drivers
            # and currently only runs on FPGA-GFE, purecap
            self.supported_freertos_demos.append("RISC-V_Galois_P1")
            self.supported_demo_apps["RISC-V_Galois_P1"] = ["main_blinky", "main_netboot"]
=======
            if "rv32" in self.target_info.get_riscv_arch_string(self.crosscompile_target, softfloat=True):
                self.make_args.set(XLEN="32")
            else:
                self.make_args.set(XLEN="64")

            # Set sysroot Makefile arg to pick up libc
            self.make_args.set(SYSROOT_DIR=str(self.sdk_sysroot))
>>>>>>> 6140ba65

            if self.target_info.target.is_cheri_purecap():
                self.make_args.set(CHERI="1")

    @classmethod
    def setup_config_options(cls, **kwargs):
        super().setup_config_options(**kwargs)

<<<<<<< HEAD
        cls.demo: str = typing.cast(
            str,
            cls.add_config_option(
                "demo", metavar="DEMO", show_help=True, default=cls.default_demo, help="The FreeRTOS Demo build."
            ),
        )

        cls.demo_app: str = typing.cast(
            str,
            cls.add_config_option(
                "prog",
                metavar="PROG",
                show_help=True,
                default=cls.default_demo_app,
                help="The FreeRTOS program to build.",
            ),
        )

        cls.demo_bsp: str = typing.cast(
            str,
            cls.add_config_option(
                "bsp",
                metavar="BSP",
                show_help=True,
                default=ComputedDefaultValue(
                    function=lambda _, p: p.default_demo_bsp(), as_string="target-dependent default"
                ),
                help="The FreeRTOS BSP to build. This is only valid for the "
                "paramterized RISC-V-Generic. The BSP option chooses "
                "platform, RISC-V arch and RISC-V abi in the "
                "$platform-$arch-$abi format. See RISC-V-Generic/README for more details",
            ),
        )
=======
        cls.build_system = cls.add_config_option(
            "build_system", metavar="BUILD", show_help=True,
            default=cls.default_build_system,
            help="The FreeRTOS Demo Build System.")  # type: str

        cls.toolchain = cls.add_config_option(
            "toolchain", metavar="TOOLCHAIN", show_help=True,
            default="llvm",
            help="The toolchain to build FreeRTOS with.")  # type: str

        cls.demo = cls.add_config_option(
            "demo", metavar="DEMO", show_help=True,
            default=cls.default_demo,
            help="The FreeRTOS Demo build.")  # type: str

        cls.demo_app = cls.add_config_option(
            "prog", metavar="PROG", show_help=True,
            default=cls.default_demo_app,
            help="The FreeRTOS program to build.")  # type: str

        cls.platform = cls.add_config_option(
            "platform", metavar="PLATFORM", show_help=True,
            default="qemu_virt",
            help="The FreeRTOS platform to build for.")  # type: str

        cls.mem_start = cls.add_config_option(
            "memstart", metavar="MEMSTART", show_help=True,
            default=0x80000000,
            help="The DRAM start address")

        # Default to QEMU addresses
        cls.ipaddr = cls.add_config_option(
            "ipaddr", metavar="IPADDR", show_help=True,
            default="10.0.2.15/24",
            help="The static IP to assign to FreeRTOS.")  # type: str

        cls.gateway = cls.add_config_option(
            "gateway", metavar="GATEWAY", show_help=True,
            default="10.0.2.2",
            help="The static gateway IP for FreeRTOS.")  # type: str

        cls.compartmentalize= cls.add_bool_option("compartmentalize", show_help=True,
            default=False,
            help="Compartmentalize FreeRTOS")

        cls.compartmentalize_stdlibs = cls.add_bool_option("compartmentalize_stdlibs", show_help=True,
            default=False,
            help="Compartmentalize libc, libm and builtins")

        cls.plot_compartments = cls.add_bool_option("plot_compartments", show_help=True,
            default=False,
            help="Plot compartments deps graph using graphviz")

        cls.loc_stats = cls.add_bool_option("loc_stats", show_help=True,
            default=False,
            help="Calculate detailed LoC stats for the built system")

        cls.compartmentalization_mode = cls.add_config_option("compartmentalization_mode", show_help=True,
            default="objs",
            help="'Comparmentalization mode (either objs or libs)")

        cls.use_virtio_blk = cls.add_bool_option("use_virtio_blk", show_help=True,
            default=False,
            help="Use VirtIO Block as a disk for FreeRTOS")

        cls.create_disk_image = cls.add_bool_option("create_disk_image", show_help=True,
            default=False,
            help="Create, parition, format and write data into an external blk disk image")

        cls.debug = cls.add_bool_option("debug", show_help=True,
            default=False,
            help="Enable FreeRTOS debug featuers")

        cls.enable_mpu = cls.add_bool_option("enable_mpu", show_help=True,
            default=False,
            help="Enable FreeRTOS-MPU")

        cls.log_udp = cls.add_bool_option("log_udp", show_help=True,
            default=False,
            help="Send output over UDP instead of stdout/serial")

        cls.demo_bsp = cls.add_config_option(
            "bsp", metavar="BSP", show_help=True,
            default=ComputedDefaultValue(function=lambda _, p: p.default_demo_bsp(),
                                         as_string="target-dependent default"),
            help="The FreeRTOS BSP to build. This is only valid for the "
                 "paramterized RISC-V-Generic. The BSP option chooses "
                 "platform, RISC-V arch and RISC-V abi in the "
                 "$platform-$arch-$abi format. See RISC-V-Generic/README for more details")
>>>>>>> 6140ba65

        cls.implicit_mem_0 = cls.add_bool_option(
            "implicit_mem_0", show_help=True, default=False,
            help="Set if running on a simulation platform which initializes memory to zero. "
                 "This allows the boot phase to skip zero-initialization steps.")

    def default_demo_bsp(self):
        return (
            "qemu_virt-"
            + self.target_info.get_riscv_arch_string(self.crosscompile_target, softfloat=True)
            + "-"
            + self.target_info.get_riscv_abi(self.crosscompile_target, softfloat=True)
        )

    def run_compartmentalize(self, *args, **kwargs):
        cmdline = ["./compartmentalize.py"]
        return self.run_cmd(cmdline, cwd=self.source_dir / str("FreeRTOS/Demo/" + self.demo), **kwargs)

    def compile(self, **kwargs):

<<<<<<< HEAD
        # Need to clean before/between building apps, otherwise
        # irrelevant objs will be picked up from incompatible apps/builds
        self.make_args.set(PROG=self.demo_app)
        self.run_make("clean", cwd=self.source_dir / str("FreeRTOS/Demo/" + self.demo))
        self.run_make(cwd=self.source_dir / str("FreeRTOS/Demo/" + self.demo))
        self.move_file(
            self.source_dir / str("FreeRTOS/Demo/" + self.demo + "/" + self.demo_app + ".elf"),
            self.source_dir / str("FreeRTOS/Demo/" + self.demo + "/" + self.demo + self.demo_app + ".elf"),
        )
=======
        if self.build_system == "waf":
            self._run_waf("install", self.config.make_j_flag)
            return

        # Galois only currently has make build system
        if self.demo == "RISC-V_Galois_demo":
            # Need to clean before/between building apps, otherwise
            # irrelevant objs will be picked up from incompatible apps/builds
            self.make_args.set(PROG=self.demo_app)
            self.make_args.set(DEMO="cyberphys")
            self.run_make("clean", cwd=self.source_dir / str("FreeRTOS/Demo/" + self.demo))

            self.run_make(cwd=self.source_dir / str("FreeRTOS/Demo/" + self.demo))
            self.move_file(self.source_dir / str("FreeRTOS/Demo/" + self.demo + "/" + self.demo_app + ".elf"),
                           self.source_dir / str("FreeRTOS/Demo/" + self.demo + "/" + self.demo + self.demo_app + ".elf"))
>>>>>>> 6140ba65

    def configure(self):
        if self.build_system == "waf":

            if "servers" in self.demo_app:
                program_root = "./demo/servers"
            elif "aws_ota" in self.demo_app:
                program_root = "coreMQTT-Agent"
            elif "coremark" in self.demo_app:
                program_root = "coremark"
            elif "mibench" in self.demo_app:
                program_root = "MiBench2"
            elif "ipc_benchmark" in self.demo_app:
                program_root = "./demo/ipc_benchmark"
            elif "cyberphys" in self.demo_app:
                program_root = "./demo/cyberphys"
            elif "modbus" in self.demo_app:
                program_root = "./modcap"
            else:
                program_root = "/no/path"

            config_options = [
                          "--prefix", str(self.real_install_root_dir) + '/FreeRTOS/Demo/',
                          "--program", self.demo_app,
                          "--toolchain", self.toolchain,
                          "--riscv-arch", self.target_info.get_riscv_arch_string(self.crosscompile_target, softfloat=True),
                          "--riscv-abi", self.target_info.get_riscv_abi(self.crosscompile_target, softfloat=True),
                          "--riscv-platform", self.platform,
                          "--program-path", program_root,
                          "--sysroot",  str(self.sdk_sysroot),
                          "--mem-start", self.mem_start,
                          "--ipaddr", self.ipaddr,
                          "--gateway", self.gateway
                          ]

            config_options += ["--purecap"] if self.target_info.target.is_cheri_purecap() else []

            if self.compartmentalize:
              config_options += ["--compartmentalize"]
              config_options += ["--compartmentalization_mode", self.compartmentalization_mode]
              if self.compartmentalize_stdlibs:
                  config_options += ["--compartmentalize_stdlibs"]
              if self.plot_compartments:
                  config_options += ["--plot_compartments"]

            if self.loc_stats:
              config_options += ["--loc_stats"]

            if self.use_virtio_blk:
              config_options += ["--use-virtio-blk"]

            if self.create_disk_image:
              config_options += ["--create-disk-image"]

            if self.debug:
              config_options += ["--debug"]

            if self.enable_mpu:
              config_options += ["--enable_mpu"]

            if self.log_udp:
              config_options += ["--log_udp"]

            if self.implicit_mem_0:
              config_options += ["--implicit-mem-0"]

            self._run_waf("distclean", "configure", *config_options)

    def install(self, **kwargs):
        if self.build_system == "waf":
            return

        self.install_file(
            self.source_dir / str("FreeRTOS/Demo/" + self.demo + "/" + self.demo + self.demo_app + ".elf"),
<<<<<<< HEAD
            self.real_install_root_dir / str("FreeRTOS/Demo/" + self.demo + "_" + self.demo_app + ".elf"),
        )

    def process(self):
        if self.demo not in self.supported_freertos_demos:
            self.fatal("Demo " + self.demo + "is not supported")
=======
            self.real_install_root_dir / str("FreeRTOS/Demo/bin/" + self.demo + "_" + self.demo_app + ".elf"))

    def process(self):

        #if self.demo not in self.supported_freertos_demos:
        #    self.fatal("Demo " + self.demo + "is not supported")
>>>>>>> 6140ba65

        #if self.demo_app not in self.supported_demo_apps[self.demo]:
        #    self.fatal(self.demo + " Demo doesn't support/have " + self.demo_app)

<<<<<<< HEAD
        with self.set_env(
            PATH=str(self.sdk_bindir) + ":" + os.getenv("PATH", ""),
            # Add compiler-rt location to the search path
            LDFLAGS="-L" + str(BuildCompilerRtBuiltins.get_install_dir(self) / "lib"),
        ):
            super().process()


class LaunchFreeRTOSQEMU(LaunchQEMUBase):
    target = "run-freertos"
    dependencies = ("freertos",)
    supported_architectures = (
        CompilationTargets.BAREMETAL_NEWLIB_RISCV64_PURECAP,
        CompilationTargets.BAREMETAL_NEWLIB_RISCV64,
    )
    forward_ssh_port = False
    qemu_user_networking = False
    _enable_smbfs_support = False
    _add_virtio_rng = False
    _uses_disk_image = False

    default_demo = "RISC-V-Generic"
    default_demo_app = "main_blinky"

    def setup(self):
        super().setup()
        self.kernel_project = BuildFreeRTOS.get_instance(self)
        self.current_kernel = self.kernel_project.install_dir / f"FreeRTOS/Demo/{self.demo}_{self.demo_app}.elf"

    @classmethod
    def setup_config_options(cls, **kwargs):
        super().setup_config_options(defaultSshPort=None, **kwargs)

        cls.demo: str = typing.cast(
            str,
            cls.add_config_option(
                "demo", metavar="DEMO", show_help=True, default=cls.default_demo, help="The FreeRTOS Demo to run."
            ),
        )

        cls.demo_app: str = typing.cast(
            str,
            cls.add_config_option(
                "prog",
                metavar="PROG",
                show_help=True,
                default=cls.default_demo_app,
                help="The FreeRTOS program to run.",
            ),
        )

        cls.demo_bsp = typing.cast(
            str,
            cls.add_config_option(
                "bsp",
                metavar="BSP",
                show_help=True,
                default=ComputedDefaultValue(
                    function=lambda _, p: p.default_demo_bsp(), as_string="target-dependent default"
                ),
                help="The FreeRTOS BSP to run. This is only valid for the "
                "paramterized RISC-V-Generic. The BSP option chooses "
                "platform, RISC-V arch and RISC-V abi in the "
                "$platform-$arch-$abi format. See RISC-V-Generic/README for more details",
            ),
        )

    def default_demo_bsp(self):
        return (
            "qemu_virt-"
            + self.target_info.get_riscv_arch_string(self.crosscompile_target, softfloat=True)
            + "-"
            + self.target_info.get_riscv_abi(self.crosscompile_target, softfloat=True)
        )

    def get_riscv_bios_args(self) -> "list[str]":
        # Use -bios none to ensure the FreeRTOS demo application runs in machine mode.
        return ["-bios", "none"]
=======
        if self.toolchain == "llvm":
            with self.set_env(PATH=str(self.sdk_bindir) + ":" + os.getenv("PATH", ""),
                         # Add compiler-rt location to the search path
                         CFLAGS= ' '.join(self.target_info.get_essential_compiler_and_linker_flags()),
                         LDFLAGS="-L" + str(self.compiler_resource / "lib")):
                super().process()
        else:
            super().process()
>>>>>>> 6140ba65
<|MERGE_RESOLUTION|>--- conflicted
+++ resolved
@@ -40,28 +40,17 @@
 
 
 class BuildFreeRTOS(CrossCompileAutotoolsProject):
-<<<<<<< HEAD
-    repository = GitRepository(
-        "https://github.com/CTSRD-CHERI/FreeRTOS-mirror", force_branch=True, default_branch="cheri"
-    )
-=======
     repository = GitRepository("https://github.com/CTSRD-CHERI/FreeRTOS",
                                force_branch=True, default_branch="hmka2")
->>>>>>> 6140ba65
     target = "freertos"
     dependencies = ("newlib", "compiler-rt-builtins")
     is_sdk_target = True
     needs_sysroot = False  # We don't need a complete sysroot
     supported_architectures = (
         CompilationTargets.BAREMETAL_NEWLIB_RISCV64_PURECAP,
-<<<<<<< HEAD
-        CompilationTargets.BAREMETAL_NEWLIB_RISCV64,
-    )
-=======
         CompilationTargets.BAREMETAL_NEWLIB_RISCV32,
         CompilationTargets.BAREMETAL_NEWLIB_RISCV32_PURECAP,
-        CompilationTargets.BAREMETAL_NEWLIB_RISCV64]
->>>>>>> 6140ba65
+        CompilationTargets.BAREMETAL_NEWLIB_RISCV64)
     default_install_dir = DefaultInstallDir.ROOTFS_LOCALBASE
 
     # FreeRTOS Demos to build
@@ -84,11 +73,6 @@
 
     default_demo = "RISC-V-Generic"
     default_demo_app = "main_blinky"
-<<<<<<< HEAD
-    demo: "ClassVar[str]"
-    demo_app: "ClassVar[str]"
-    demo_bsp: "ClassVar[str]"
-=======
     default_build_system = "waf"
 
     def _run_waf(self, *args, **kwargs):
@@ -96,29 +80,19 @@
         if self.config.verbose:
             cmdline.append("-v")
         return self.run_cmd(cmdline, cwd=self.source_dir  / str("FreeRTOS/Demo/" + self.demo), **kwargs)
->>>>>>> 6140ba65
 
     def __init__(self, *args, **kwargs):
         super().__init__(*args, **kwargs)
+        self.compiler_resource = self.get_compiler_info(self.CC).get_resource_dir()
+
         self.default_demo_app = (
             "qemu_virt-"
             + self.target_info.get_riscv_arch_string(self.crosscompile_target, softfloat=True)
             + self.target_info.get_riscv_abi(self.crosscompile_target, softfloat=True)
         )
 
-<<<<<<< HEAD
-    def setup(self):
-        super().setup()
-        # We only support building FreeRTOS with llvm from cheribuild
-        self.make_args.set(TOOLCHAIN="llvm")
-
-        # For backward compatibility. CheriFreeRTOS used to be built within a NIX env.
-        # Override that with no and set the appopriate flags here.
-        self.make_args.set(NIX_ENV="no")
-=======
         # Galois uses make build sysetm
         if self.demo == "RISC-V_Galois_demo":
->>>>>>> 6140ba65
 
             if self.toolchain == "llvm":
                 self.make_args.set(USE_CLANG="yes")
@@ -126,13 +100,6 @@
             # Galois demo only runs on VCU118/GFE
             self.make_args.set(BSP="vcu118")
 
-<<<<<<< HEAD
-        if self.target_info.target.is_cheri_purecap():
-            # CHERI-RISC-V sophisticated Demo with more advanced device drivers
-            # and currently only runs on FPGA-GFE, purecap
-            self.supported_freertos_demos.append("RISC-V_Galois_P1")
-            self.supported_demo_apps["RISC-V_Galois_P1"] = ["main_blinky", "main_netboot"]
-=======
             if "rv32" in self.target_info.get_riscv_arch_string(self.crosscompile_target, softfloat=True):
                 self.make_args.set(XLEN="32")
             else:
@@ -140,7 +107,6 @@
 
             # Set sysroot Makefile arg to pick up libc
             self.make_args.set(SYSROOT_DIR=str(self.sdk_sysroot))
->>>>>>> 6140ba65
 
             if self.target_info.target.is_cheri_purecap():
                 self.make_args.set(CHERI="1")
@@ -149,13 +115,20 @@
     def setup_config_options(cls, **kwargs):
         super().setup_config_options(**kwargs)
 
-<<<<<<< HEAD
-        cls.demo: str = typing.cast(
-            str,
-            cls.add_config_option(
-                "demo", metavar="DEMO", show_help=True, default=cls.default_demo, help="The FreeRTOS Demo build."
-            ),
-        )
+        cls.build_system = cls.add_config_option(
+            "build_system", metavar="BUILD", show_help=True,
+            default=cls.default_build_system,
+            help="The FreeRTOS Demo Build System.")  # type: str
+
+        cls.toolchain = cls.add_config_option(
+            "toolchain", metavar="TOOLCHAIN", show_help=True,
+            default="llvm",
+            help="The toolchain to build FreeRTOS with.")  # type: str
+
+        cls.demo = cls.add_config_option(
+            "demo", metavar="DEMO", show_help=True,
+            default=cls.default_demo,
+            help="The FreeRTOS Demo build.")  # type: str
 
         cls.demo_app: str = typing.cast(
             str,
@@ -168,42 +141,6 @@
             ),
         )
 
-        cls.demo_bsp: str = typing.cast(
-            str,
-            cls.add_config_option(
-                "bsp",
-                metavar="BSP",
-                show_help=True,
-                default=ComputedDefaultValue(
-                    function=lambda _, p: p.default_demo_bsp(), as_string="target-dependent default"
-                ),
-                help="The FreeRTOS BSP to build. This is only valid for the "
-                "paramterized RISC-V-Generic. The BSP option chooses "
-                "platform, RISC-V arch and RISC-V abi in the "
-                "$platform-$arch-$abi format. See RISC-V-Generic/README for more details",
-            ),
-        )
-=======
-        cls.build_system = cls.add_config_option(
-            "build_system", metavar="BUILD", show_help=True,
-            default=cls.default_build_system,
-            help="The FreeRTOS Demo Build System.")  # type: str
-
-        cls.toolchain = cls.add_config_option(
-            "toolchain", metavar="TOOLCHAIN", show_help=True,
-            default="llvm",
-            help="The toolchain to build FreeRTOS with.")  # type: str
-
-        cls.demo = cls.add_config_option(
-            "demo", metavar="DEMO", show_help=True,
-            default=cls.default_demo,
-            help="The FreeRTOS Demo build.")  # type: str
-
-        cls.demo_app = cls.add_config_option(
-            "prog", metavar="PROG", show_help=True,
-            default=cls.default_demo_app,
-            help="The FreeRTOS program to build.")  # type: str
-
         cls.platform = cls.add_config_option(
             "platform", metavar="PLATFORM", show_help=True,
             default="qemu_virt",
@@ -273,7 +210,6 @@
                  "paramterized RISC-V-Generic. The BSP option chooses "
                  "platform, RISC-V arch and RISC-V abi in the "
                  "$platform-$arch-$abi format. See RISC-V-Generic/README for more details")
->>>>>>> 6140ba65
 
         cls.implicit_mem_0 = cls.add_bool_option(
             "implicit_mem_0", show_help=True, default=False,
@@ -294,17 +230,6 @@
 
     def compile(self, **kwargs):
 
-<<<<<<< HEAD
-        # Need to clean before/between building apps, otherwise
-        # irrelevant objs will be picked up from incompatible apps/builds
-        self.make_args.set(PROG=self.demo_app)
-        self.run_make("clean", cwd=self.source_dir / str("FreeRTOS/Demo/" + self.demo))
-        self.run_make(cwd=self.source_dir / str("FreeRTOS/Demo/" + self.demo))
-        self.move_file(
-            self.source_dir / str("FreeRTOS/Demo/" + self.demo + "/" + self.demo_app + ".elf"),
-            self.source_dir / str("FreeRTOS/Demo/" + self.demo + "/" + self.demo + self.demo_app + ".elf"),
-        )
-=======
         if self.build_system == "waf":
             self._run_waf("install", self.config.make_j_flag)
             return
@@ -320,7 +245,6 @@
             self.run_make(cwd=self.source_dir / str("FreeRTOS/Demo/" + self.demo))
             self.move_file(self.source_dir / str("FreeRTOS/Demo/" + self.demo + "/" + self.demo_app + ".elf"),
                            self.source_dir / str("FreeRTOS/Demo/" + self.demo + "/" + self.demo + self.demo_app + ".elf"))
->>>>>>> 6140ba65
 
     def configure(self):
         if self.build_system == "waf":
@@ -350,7 +274,7 @@
                           "--riscv-abi", self.target_info.get_riscv_abi(self.crosscompile_target, softfloat=True),
                           "--riscv-platform", self.platform,
                           "--program-path", program_root,
-                          "--sysroot",  str(self.sdk_sysroot),
+                          "--sysroot",  str(self.sdk_sysroot) + "/riscv64-unknown-elf",
                           "--mem-start", self.mem_start,
                           "--ipaddr", self.ipaddr,
                           "--gateway", self.gateway
@@ -395,105 +319,16 @@
 
         self.install_file(
             self.source_dir / str("FreeRTOS/Demo/" + self.demo + "/" + self.demo + self.demo_app + ".elf"),
-<<<<<<< HEAD
-            self.real_install_root_dir / str("FreeRTOS/Demo/" + self.demo + "_" + self.demo_app + ".elf"),
-        )
-
-    def process(self):
-        if self.demo not in self.supported_freertos_demos:
-            self.fatal("Demo " + self.demo + "is not supported")
-=======
             self.real_install_root_dir / str("FreeRTOS/Demo/bin/" + self.demo + "_" + self.demo_app + ".elf"))
 
     def process(self):
 
         #if self.demo not in self.supported_freertos_demos:
         #    self.fatal("Demo " + self.demo + "is not supported")
->>>>>>> 6140ba65
 
         #if self.demo_app not in self.supported_demo_apps[self.demo]:
         #    self.fatal(self.demo + " Demo doesn't support/have " + self.demo_app)
 
-<<<<<<< HEAD
-        with self.set_env(
-            PATH=str(self.sdk_bindir) + ":" + os.getenv("PATH", ""),
-            # Add compiler-rt location to the search path
-            LDFLAGS="-L" + str(BuildCompilerRtBuiltins.get_install_dir(self) / "lib"),
-        ):
-            super().process()
-
-
-class LaunchFreeRTOSQEMU(LaunchQEMUBase):
-    target = "run-freertos"
-    dependencies = ("freertos",)
-    supported_architectures = (
-        CompilationTargets.BAREMETAL_NEWLIB_RISCV64_PURECAP,
-        CompilationTargets.BAREMETAL_NEWLIB_RISCV64,
-    )
-    forward_ssh_port = False
-    qemu_user_networking = False
-    _enable_smbfs_support = False
-    _add_virtio_rng = False
-    _uses_disk_image = False
-
-    default_demo = "RISC-V-Generic"
-    default_demo_app = "main_blinky"
-
-    def setup(self):
-        super().setup()
-        self.kernel_project = BuildFreeRTOS.get_instance(self)
-        self.current_kernel = self.kernel_project.install_dir / f"FreeRTOS/Demo/{self.demo}_{self.demo_app}.elf"
-
-    @classmethod
-    def setup_config_options(cls, **kwargs):
-        super().setup_config_options(defaultSshPort=None, **kwargs)
-
-        cls.demo: str = typing.cast(
-            str,
-            cls.add_config_option(
-                "demo", metavar="DEMO", show_help=True, default=cls.default_demo, help="The FreeRTOS Demo to run."
-            ),
-        )
-
-        cls.demo_app: str = typing.cast(
-            str,
-            cls.add_config_option(
-                "prog",
-                metavar="PROG",
-                show_help=True,
-                default=cls.default_demo_app,
-                help="The FreeRTOS program to run.",
-            ),
-        )
-
-        cls.demo_bsp = typing.cast(
-            str,
-            cls.add_config_option(
-                "bsp",
-                metavar="BSP",
-                show_help=True,
-                default=ComputedDefaultValue(
-                    function=lambda _, p: p.default_demo_bsp(), as_string="target-dependent default"
-                ),
-                help="The FreeRTOS BSP to run. This is only valid for the "
-                "paramterized RISC-V-Generic. The BSP option chooses "
-                "platform, RISC-V arch and RISC-V abi in the "
-                "$platform-$arch-$abi format. See RISC-V-Generic/README for more details",
-            ),
-        )
-
-    def default_demo_bsp(self):
-        return (
-            "qemu_virt-"
-            + self.target_info.get_riscv_arch_string(self.crosscompile_target, softfloat=True)
-            + "-"
-            + self.target_info.get_riscv_abi(self.crosscompile_target, softfloat=True)
-        )
-
-    def get_riscv_bios_args(self) -> "list[str]":
-        # Use -bios none to ensure the FreeRTOS demo application runs in machine mode.
-        return ["-bios", "none"]
-=======
         if self.toolchain == "llvm":
             with self.set_env(PATH=str(self.sdk_bindir) + ":" + os.getenv("PATH", ""),
                          # Add compiler-rt location to the search path
@@ -501,5 +336,4 @@
                          LDFLAGS="-L" + str(self.compiler_resource / "lib")):
                 super().process()
         else:
-            super().process()
->>>>>>> 6140ba65
+            super().process()