#
# Copyright (c) 2016 Alex Richardson
# All rights reserved.
#
# This software was developed by SRI International and the University of
# Cambridge Computer Laboratory under DARPA/AFRL contract FA8750-10-C-0237
# ("CTSRD"), as part of the DARPA CRASH research programme.
#
# Redistribution and use in source and binary forms, with or without
# modification, are permitted provided that the following conditions
# are met:
# 1. Redistributions of source code must retain the above copyright
#    notice, this list of conditions and the following disclaimer.
# 2. Redistributions in binary form must reproduce the above copyright
#    notice, this list of conditions and the following disclaimer in the
#    documentation and/or other materials provided with the distribution.
#
# THIS SOFTWARE IS PROVIDED BY THE AUTHOR AND CONTRIBUTORS ``AS IS'' AND
# ANY EXPRESS OR IMPLIED WARRANTIES, INCLUDING, BUT NOT LIMITED TO, THE
# IMPLIED WARRANTIES OF MERCHANTABILITY AND FITNESS FOR A PARTICULAR PURPOSE
# ARE DISCLAIMED.  IN NO EVENT SHALL THE AUTHOR OR CONTRIBUTORS BE LIABLE
# FOR ANY DIRECT, INDIRECT, INCIDENTAL, SPECIAL, EXEMPLARY, OR CONSEQUENTIAL
# DAMAGES (INCLUDING, BUT NOT LIMITED TO, PROCUREMENT OF SUBSTITUTE GOODS
# OR SERVICES; LOSS OF USE, DATA, OR PROFITS; OR BUSINESS INTERRUPTION)
# HOWEVER CAUSED AND ON ANY THEORY OF LIABILITY, WHETHER IN CONTRACT, STRICT
# LIABILITY, OR TORT (INCLUDING NEGLIGENCE OR OTHERWISE) ARISING IN ANY WAY
# OUT OF THE USE OF THIS SOFTWARE, EVEN IF ADVISED OF THE POSSIBILITY OF
# SUCH DAMAGE.
#
import datetime
import os
import shutil
import socket
import sys
import typing
from enum import Enum
from pathlib import Path
from typing import Optional

from .build_qemu import BuildQEMU, BuildQEMUBase, BuildUpstreamQEMU
from .cross.cheribsd import BuildCHERIBSD, BuildCheriBsdMfsKernel, BuildFreeBSD, ConfigPlatform, KernelABI
from .cross.gdb import BuildGDB
from .cross.u_boot import BuildUBoot
from .disk_image import (
    BuildCheriBSDDiskImage,
    BuildDiskImageBase,
    BuildFreeBSDImage,
    BuildFreeBSDWithDefaultOptionsDiskImage,
    BuildMinimalCheriBSDDiskImage,
)
from .project import CheriConfig, ComputedDefaultValue, CPUArchitecture, Project
from .simple_project import BoolConfigOption, SimpleProject, TargetAliasWithDependencies
from ..config.compilation_targets import CompilationTargets, LaunchFreeBSDInterface
from ..config.target_info import CrossCompileTarget
from ..qemu_utils import QemuOptions, qemu_supports_9pfs, riscv_bios_arguments
from ..utils import AnsiColour, OSInfo, classproperty, coloured, fatal_error, find_free_port, is_jenkins_build


def get_default_ssh_forwarding_port(addend: int):
    # chose a different port for each user (hopefully it isn't in use yet)
    return 9999 + ((os.getuid() - 1000) % 10000) + addend


class QEMUType(Enum):
    DEFAULT = "default"
    CHERI = "cheri"
    MORELLO = "morello"
    UPSTREAM = "upstream"
    SYSTEM = "system"
    CUSTOM = "custom"


class ChosenQEMU:
    def __init__(
        self, cls: "Optional[type[BuildQEMUBase]]", binary: Optional[Path], can_provide_src_via_smb: Optional[bool]
    ):
        self.cls = cls
        self._binary = binary
        self._can_provide_src_via_smb = can_provide_src_via_smb
        self._setup = False

    @property
    def binary(self) -> Path:
        assert self._setup, "Cannot get binary before LaunchQEMUBase has called our setup"
        return self._binary

    @property
    def can_provide_src_via_smb(self) -> bool:
        assert self._setup, "Cannot get SMBD status before LaunchQEMUBase has called our setup"
        return self._can_provide_src_via_smb

    def setup(self, launch):
        assert not self._setup, "Called setup twice"
        self._setup = True

        if self.cls is not None:
            assert self._binary is not None, "cheribuild-built QEMU should be known"

        if self._binary is not None:
            assert self._can_provide_src_via_smb is not None, "Known binary should have known SMBD status"
            return

        if self._binary is None:
            assert self._can_provide_src_via_smb is None, "Unknown binary cannot have known SMBD status"

        # No cheribuild class and everything unknown, must be a system binary,
        # either explicitly or as the default. If using the default QEMU we
        # prefer CHERI QEMU's corresponding non-CHERI binary if it exists, in
        # part due to its SMBD support
        assert launch.use_qemu == QEMUType.SYSTEM or launch.use_qemu == QEMUType.DEFAULT, (
            "Unexpected use_qemu for lazy binary location: " + str(launch.use_qemu)
        )
        binary_name = "qemu-system-" + launch.qemu_options.qemu_arch_sufffix
        if (launch.config.qemu_bindir / binary_name).is_file() and launch.use_qemu != QEMUType.SYSTEM:
            # Only CHERI QEMU supports more than one SMB share
            self._can_provide_src_via_smb = True
            self._binary = launch.config.qemu_bindir / binary_name
        else:
            # Only CHERI QEMU supports more than one SMB share; conservatively
            # guess what kind of QEMU this is
            self._can_provide_src_via_smb = launch.crosscompile_target.is_hybrid_or_purecap_cheri()
            launch.check_required_system_tool(binary_name)
            binary_path = shutil.which(binary_name)
            if not binary_path:
                launch.fatal("Could not find system QEMU", binary_name)
                binary_path = "/could/not/find/qemu"
            self._binary = Path(binary_path)


class LaunchQEMUBase(SimpleProject):
    do_not_add_to_targets = True
    forward_ssh_port = True
    forward_ftp_port = False
    forward_tftp_port = False
    forward_http_port = False
    forward_cli_port = False
    forward_can_port = False
    forward_nbns_port = False
    forward_print_port = False
    _can_provide_src_via_smb = False
    ssh_forwarding_port: Optional[int] = None
    custom_qemu_smb_mount = None
    needs_sysroot = False
    # Add a virtio RNG to speed up random number generation
    _add_virtio_rng = True
    _enable_smbfs_support = True
    _cached_chosen_qemu: Optional[ChosenQEMU] = None
    use_qemu: QEMUType
    custom_qemu_path: Optional[Path]
    kernel_project: Optional[Project] = None
    disk_image_project: Optional[Project] = None
    _uses_disk_image = True

    use_uboot = BoolConfigOption(
        "use-u-boot", default=False, help="Boot using U-Boot for UEFI if supported (only RISC-V)"
    )
    cvtrace = BoolConfigOption("cvtrace", help="Use binary trace output instead of textual")

    @classmethod
    def setup_config_options(cls, default_ssh_port: "Optional[int]" = None, **kwargs):
        super().setup_config_options(**kwargs)
        cls.use_qemu = typing.cast(
            QEMUType,
            cls.add_config_option(
                "use-qemu",
                kind=QEMUType,
                default=QEMUType.DEFAULT,
                enum_choice_strings=[t.value for t in QEMUType],
                help="The QEMU type to run with. When set to 'custom', the 'custom-qemu-path' option must also be set.",
            ),
        )
        cls.custom_qemu_path = cls.add_optional_path_option("custom-qemu-path", help="Path to the custom QEMU binary")
        cls.extra_qemu_options = cls.add_list_option(
            "extra-options", metavar="QEMU_OPTIONS", help="Additional command line flags to pass to qemu-system"
        )
        cls.logfile = cls.add_optional_path_option(
            "logfile", metavar="LOGFILE", help="The logfile that QEMU should use."
        )
        cls.log_directory = cls.add_optional_path_option(
            "log-directory",
            metavar="DIR",
            help="If set QEMU will log to a timestamped file in this directory. "
            "Will be ignored if the 'logfile' option is set",
        )
        cls.use_telnet = cls.add_config_option(
            "monitor-over-telnet",
            kind=int,
            metavar="PORT",
            show_help=False,
            help="If set, the QEMU monitor will be reachable by connecting to "
            "localhost at $PORT via telnet instead of using CTRL+A,C",
        )

        cls.custom_qemu_smb_mount = cls.add_optional_path_option(
            "smb-host-directory",
            metavar="DIR",
            help="If set QEMU will provide this directory over smb with the name //10.0.2.4/qemu for use with "
            "mount_smbfs",
        )
        # TODO: -s will no longer work, not sure anyone uses it though
        if cls.forward_ssh_port:
            default_ssh_port_computed = ComputedDefaultValue(
                function=lambda p, _: default_ssh_port,
                as_string=str(default_ssh_port),
                as_readme_string="<UID-dependent>",
            )
            cls.ssh_forwarding_port = cls.add_config_option(
                "ssh-forwarding-port",
                kind=int,
                default=default_ssh_port_computed,
                metavar="PORT",
                show_help=True,
                help="The port on localhost to forward to the QEMU ssh "
                "port. You can then use `ssh root@localhost -p $PORT` "
                "to connect to the VM",
            )
        cls.ephemeral = False
        if cls._uses_disk_image:
            cls.ephemeral = cls.add_bool_option(
                "ephemeral",
                show_help=True,
                help="Run qemu in 'snapshot' mode, changes to the disk image are non-persistent",
            )

        # TODO: add a shortcut for vnc?
        cls.extra_tcp_forwarding = cls.add_list_option(
            "extra-tcp-forwarding",
            help="Additional TCP bridge ports beyond ssh/22; list of [hostip:]port=[guestip:]port",
        )

    def __init__(self, *args, **kwargs):
        super().__init__(*args, **kwargs)
        self.current_kernel: Optional[Path] = None
        self.disk_image: Optional[Path] = None
        self.disk_image_format = "raw"
        self._project_specific_options = []
        self.bios_flags = []
        self.qemu_options = QemuOptions(self.crosscompile_target, want_debugger=self.config.wait_for_debugger)
        self.qemu_user_networking = True
        self.rootfs_path: Optional[Path] = None
        self._after_disk_options = []

    def get_riscv_bios_args(self) -> "list[str]":
        # Explicit bios args no longer needed now that qemu defaults to a different file name for CHERI
        return riscv_bios_arguments(self.crosscompile_target, self)

    @classmethod
    def targets_reset(cls):
        super().targets_reset()
        cls._cached_chosen_qemu = None

    @classmethod
    def get_chosen_qemu(cls, config: CheriConfig):
        if cls._cached_chosen_qemu:
            return cls._cached_chosen_qemu

        xtarget = cls.get_crosscompile_target()
        can_provide_src_via_smb = False
        supported_qemu_classes = []
        if xtarget.is_mips(include_purecap=True) or xtarget.is_riscv(include_purecap=True):
            can_provide_src_via_smb = True
            supported_qemu_classes += [BuildQEMU]
            if not xtarget.is_hybrid_or_purecap_cheri():
                supported_qemu_classes += [BuildUpstreamQEMU, None]
        elif xtarget.is_aarch64(include_purecap=True):
            can_provide_src_via_smb = True
            # Prefer CHERI QEMU for AArch64 like other architectures.
            supported_qemu_classes += [BuildQEMU]
            if not xtarget.is_hybrid_or_purecap_cheri():
                supported_qemu_classes += [BuildUpstreamQEMU, None]
        elif xtarget.is_arm32(include_purecap=False):
            can_provide_src_via_smb = True
            # Prefer CHERI QEMU for AArch64 like other architectures.
            supported_qemu_classes += [BuildQEMU, BuildUpstreamQEMU, None]
        elif xtarget.is_any_x86():
            # Default to CHERI QEMU instead of the system QEMU (for now)
            # Note: x86_64 can be either CHERI QEMU or system QEMU:
            supported_qemu_classes += [BuildQEMU, BuildUpstreamQEMU, None]
        else:
            assert False, "Unknown target " + str(xtarget)

        if cls.use_qemu == QEMUType.CUSTOM:
            # Only CHERI QEMU supports more than one SMB share; conservatively
            # guess what kind of QEMU this is
            can_provide_src_via_smb = xtarget.is_hybrid_or_purecap_cheri()
            if not cls.custom_qemu_path:
                fatal_error(
                    "Must specify path to custom QEMU with --" + cls.target + "/custom-qemu-path",
                    pretend=config.pretend,
                )
                qemu_binary = Path("/no/custom/path/to/qemu")
            else:
                qemu_binary = Path(cls.custom_qemu_path)
            if not qemu_binary.is_file():
                fatal_error("Custom QEMU", cls.custom_qemu_path, "is not a file", pretend=config.pretend)
            qemu_class = None
        else:
            if cls.use_qemu == QEMUType.DEFAULT:
                qemu_class = supported_qemu_classes[0]
                qemu_binary = None
            elif cls.use_qemu in (QEMUType.CHERI, QEMUType.MORELLO, QEMUType.UPSTREAM):
                qemu_class = {
                    QEMUType.CHERI: BuildQEMU,
                    QEMUType.UPSTREAM: BuildUpstreamQEMU,
                }[cls.use_qemu]
                if qemu_class not in supported_qemu_classes:
                    fatal_error(
                        "Cannot use",
                        cls.use_qemu.value,
                        "QEMU with target",
                        xtarget.generic_target_suffix,
                        pretend=config.pretend,
                    )
                    qemu_class = None
                    qemu_binary = Path("/target/not/supported/with/this/qemu")
                else:
                    qemu_binary = None
            else:
                assert cls.use_qemu == QEMUType.SYSTEM, "Unknown use_qemu " + str(cls.use_qemu)
                qemu_class = None
                qemu_binary = None

            # None means determine it from qemu_class; non-None is used for a
            # dummy value when pretending and the requested combination is not
            # supported.
            if qemu_binary is None:
                if qemu_class is None:
                    # Deferred until setup time when we have an instance (need
                    # qemu_options member and check_required_system_tool)
                    can_provide_src_via_smb = None
                    qemu_binary = None
                else:
                    # Only CHERI QEMU supports more than one SMB share
                    can_provide_src_via_smb = qemu_class == BuildQEMU
                    qemu_binary = qemu_class.qemu_binary(None, xtarget=xtarget, config=config)

        cls._cached_chosen_qemu = ChosenQEMU(qemu_class, qemu_binary, can_provide_src_via_smb)
        return cls._cached_chosen_qemu

    @property
    def chosen_qemu(self):
        return self.get_chosen_qemu(self.config)

    def setup(self):
        super().setup()
        if self.crosscompile_target.is_riscv(include_purecap=True):
            self.bios_flags += self.get_riscv_bios_args()
        self.chosen_qemu.setup(self)

    def process(self):
        if not self.chosen_qemu.binary.exists():
            self.dependency_error(
                "QEMU is missing:",
                self.chosen_qemu.binary,
                cheribuild_target=self.chosen_qemu.cls.target if self.chosen_qemu.cls else None,
                cheribuild_xtarget=CompilationTargets.NATIVE,
            )

        qemu_loader_or_kernel = self.current_kernel
        if self.use_uboot:
            xtarget = self.crosscompile_target
            uboot_xtarget = None
            if xtarget.cpu_architecture == CPUArchitecture.RISCV64:
                if xtarget.is_hybrid_or_purecap_cheri():
                    uboot_xtarget = CompilationTargets.FREESTANDING_RISCV64_HYBRID
                else:
                    uboot_xtarget = CompilationTargets.FREESTANDING_RISCV64

            if uboot_xtarget is not None:
                qemu_loader_or_kernel = BuildUBoot.get_firmware_path(self, self.config, cross_target=uboot_xtarget)
            else:
                self.warning(
                    "Unsupported U-Boot QEMU target", xtarget.generic_target_suffix, "- falling back on kernel"
                )

        if qemu_loader_or_kernel is not None and not qemu_loader_or_kernel.exists():
            kernel_target_name = self.kernel_project.target if self.kernel_project is not None else None
            kernel_xtarget = self.kernel_project.crosscompile_target if self.kernel_project is not None else None
            self.dependency_error(
                "Loader/kernel is missing:",
                qemu_loader_or_kernel,
                cheribuild_target=kernel_target_name,
                cheribuild_xtarget=kernel_xtarget,
            )

        if self.forward_ssh_port and not self.is_port_available(self.ssh_forwarding_port):
            self.print_port_usage(self.ssh_forwarding_port)
            self.fatal(
                "SSH forwarding port",
                self.ssh_forwarding_port,
                "is already in use! Make sure you don't "
                "already have a QEMU instance running or change the chosen port by setting the config option",
                self.get_config_option_name("ssh_forwarding_port"),
            )

        monitor_options = []
        if self.use_telnet:
            monitor_port = self.use_telnet
            monitor_options = ["-monitor", "telnet:127.0.0.1:" + str(monitor_port) + ",server,nowait"]
            if not self.is_port_available(monitor_port):
                self.warning("Cannot connect QEMU montitor to port", monitor_port)
                self.print_port_usage(monitor_port)
                if self.query_yes_no("Will connect the QEMU monitor to stdio instead. Continue?"):
                    monitor_options = []
                else:
                    self.fatal("Monitor port not available and stdio is not acceptable.")
                    return
        logfile_options = []
        if self.logfile:
            logfile_options = ["-D", self.logfile]
        elif self.log_directory:
            if not self.log_directory.is_dir():
                self.makedirs(self.log_directory)
            filename = "qemu-cheri-" + datetime.datetime.now().strftime("%Y%m%d_%H-%M-%S") + ".log"
            latest_symlink = self.log_directory / "qemu-cheri-latest.log"
            if latest_symlink.is_symlink():
                latest_symlink.unlink()
            if not latest_symlink.exists():
                self.create_symlink(
                    self.log_directory / filename, latest_symlink, relative=True, cwd=self.log_directory
                )
            logfile_options = ["-D", self.log_directory / filename]

        if self.cvtrace:
            logfile_options += ["-cheri-trace-format", "cvtrace"]
        if self.disk_image is not None and not self.disk_image.exists():
            disk_image_target_name = self.disk_image_project.target if self.disk_image_project is not None else None
            disk_image_xtarget = (
                self.disk_image_project.crosscompile_target if self.disk_image_project is not None else None
            )
            self.dependency_error(
                "Disk image is missing:",
                self.disk_image,
                cheribuild_target=disk_image_target_name,
                cheribuild_xtarget=disk_image_xtarget,
            )

        user_network_options = ""
        smb_dir_count = 0
        # TODO: use 9pfs once kernel support is merged
        have_9pfs_support = (
            False
            and (self.crosscompile_target.is_native() or self.crosscompile_target.is_any_x86())
            and qemu_supports_9pfs(self.chosen_qemu.binary, config=self.config)
        )
        # Only default to providing the smb mount if smbd exists
        have_smbfs_support = self.chosen_qemu.can_provide_src_via_smb and shutil.which("smbd")

        def add_smb_or_9p_dir(directory, target, share_name=None, readonly=False):
            if not directory:
                return
            nonlocal user_network_options
            nonlocal smb_dir_count
            nonlocal have_9pfs_support
            nonlocal have_smbfs_support
            nonlocal qemu_command
            smb_dir_count += 1
            if have_smbfs_support and self._enable_smbfs_support:
                if smb_dir_count > 1:
                    user_network_options += ":"
                else:
                    user_network_options += ",smb="
                share_name_option = ""
                if share_name is not None:
                    share_name_option = "<<<" + share_name
                else:
                    share_name = f"qemu{smb_dir_count}"
                user_network_options += str(directory) + share_name_option + ("@ro" if readonly else "")
                guest_cmd = coloured(
                    AnsiColour.yellow,
                    f"mkdir -p {target} && mount_smbfs -I 10.0.2.4 -N //10.0.2.4/{share_name} {target}",
                )
                self.info(
                    "Providing ",
                    coloured(AnsiColour.green, str(directory)),
                    coloured(AnsiColour.cyan, " over SMB to the guest. Use `"),
                    guest_cmd,
                    coloured(AnsiColour.cyan, "` to mount it"),
                    sep="",
                )
            if have_9pfs_support:
                if smb_dir_count > 1:
                    return  # FIXME: 9pfs panics if there is more than one device
                # Also provide it via virtfs:
                virtfs_args.append("-virtfs")
                virtfs_args.append(
                    "local,id=virtfs{n},mount_tag={tag},path={path},security_model=none{ro}".format(
                        n=smb_dir_count, path=directory, tag=share_name, ro=",readonly" if readonly else ""
                    )
                )
                guest_cmd = coloured(
                    AnsiColour.yellow,
                    f"mkdir -p {target} && mount -t virtfs -o trans=virtio,version=9p2000.L {share_name} {{tgt}}",
                )
                self.info(
                    "Providing ",
                    coloured(AnsiColour.green, str(directory)),
                    coloured(AnsiColour.cyan, " over 9pfs to the guest. Use `"),
                    guest_cmd,
                    coloured(AnsiColour.cyan, "` to mount it"),
                    sep="",
                )

        virtfs_args = []
        if have_smbfs_support or have_9pfs_support:  # for running CheriBSD + FreeBSD
            add_smb_or_9p_dir(self.custom_qemu_smb_mount, "/mnt")
            add_smb_or_9p_dir(self.config.source_root, "/srcroot", share_name="source_root", readonly=True)
            add_smb_or_9p_dir(self.config.build_root, "/buildroot", share_name="build_root", readonly=False)
            add_smb_or_9p_dir(self.config.output_root, "/outputroot", share_name="output_root", readonly=True)
            add_smb_or_9p_dir(self.rootfs_path, "/rootfs", share_name="rootfs", readonly=False)

        if self.forward_ssh_port:
            user_network_options += ",hostfwd=tcp::" + str(self.ssh_forwarding_port) + "-:22"
            # bind the qemu ssh port to the hosts port
            # qemu_command += ["-redir", "tcp:" + str(self.ssh_forwarding_port) + "::22"]
            print(
                coloured(
                    AnsiColour.green, "\nListening for SSH connections on localhost:", self.ssh_forwarding_port, sep=""
                )
            )

        for x in self.extra_tcp_forwarding:
            # QEMU insists on having : field delimeters; add if not given
            hg = x.split("=")
            if len(hg) != 2:
                self.fatal(f"Bad extra-tcp-forwarding (not just one '=' in '{x}')")
            (h, g) = hg
            if ":" not in h:
                h = ":" + h
            if ":" not in g:
                g = ":" + g

            user_network_options += ",hostfwd=tcp:" + h + "-" + g

        if self.ephemeral:
            self._after_disk_options += ["-snapshot"]

        if self.forward_ftp_port:
            user_network_options += ",hostfwd=tcp::" + str(self.ftp_forwarding_port) + "-:21"
            # bind the qemu ftp port to the hosts port
            print(coloured(AnsiColour.green, "\nListening for FTP connections on localhost:", self.ftp_forwarding_port,
                           sep=""))

        if self.forward_tftp_port:
            user_network_options += ",hostfwd=udp::" + str(self.tftp_forwarding_port) + "-:69"
            # bind the qemu tftp port to the hosts port
            print(coloured(AnsiColour.green, "\nListening for TFTP connections on localhost:", self.tftp_forwarding_port,
                           sep=""))

        if self.forward_nbns_port:
            user_network_options += ",hostfwd=udp::" + str(self.nbns_forwarding_port) + "-:137"
            # bind the qemu nbns port to the hosts port
            print(coloured(AnsiColour.green, "\nListening for NBNS connections on localhost:", self.nbns_forwarding_port,
                           sep=""))

        if self.forward_can_port:
            user_network_options += ",hostfwd=udp::" + str(self.can_forwarding_port) + "-:5002"
            # bind the qemu CAN port to the hosts port
            print(coloured(AnsiColour.green, "\nListening for CAN connections on localhost:", self.can_forwarding_port,
                           sep=""))

        if self.forward_cli_port:
            user_network_options += ",hostfwd=tcp::" + str(self.cli_forwarding_port) + "-:23"
            # bind the qemu CLI port to the hosts port
            print(coloured(AnsiColour.green, "\nListening for CLI connections on localhost:", self.cli_forwarding_port,
                           sep=""))

        if self.forward_print_port:
            user_network_options += ",hostfwd=udp::" + str(self.print_forwarding_port) + "-:45000"
            # bind the qemu CLI port to the hosts port
            print(coloured(AnsiColour.green, "\nListening for UDP/printf connections on localhost:", self.print_forwarding_port,
                           sep=""))

        if self.forward_http_port:
            user_network_options += ",hostfwd=tcp::" + str(self.http_forwarding_port) + "-:80"
            # bind the qemu http port to the hosts port
            print(coloured(AnsiColour.green, "\nListening for HTTP connections on localhost:", self.http_forwarding_port,
                           sep=""))

        # input("Press enter to continue")
        qemu_command = self.qemu_options.get_commandline(
            qemu_command=self.chosen_qemu.binary,
            kernel_file=qemu_loader_or_kernel,
            disk_image=self.disk_image,
            disk_image_format=self.disk_image_format,
            add_network_device=self.qemu_user_networking,
            bios_args=self.bios_flags,
            user_network_args=user_network_options,
            trap_on_unrepresentable=self.config.trap_on_unrepresentable,
            debugger_on_cheri_trap=self.config.debugger_on_cheri_trap,
            add_virtio_rng=self._add_virtio_rng,
        )
        qemu_command += self._project_specific_options + self._after_disk_options + monitor_options
        qemu_command += logfile_options + self.extra_qemu_options + virtfs_args
        if self.disk_image is None:
            assert not self._uses_disk_image, "No disk image, should not have --ephemeral flag"
            self.info("About to run QEMU with loader/kernel", qemu_loader_or_kernel)
        else:
            self.info("About to run QEMU with image", self.disk_image, "and loader/kernel", qemu_loader_or_kernel)

        if self.config.wait_for_debugger or self.config.debugger_in_tmux_pane:
            gdb_socket_placeholder = find_free_port(preferred_port=1234)
            gdb_port = gdb_socket_placeholder.port if self.config.gdb_random_port else 1234
            self.info(
                f"QEMU is waiting for GDB to attach (using `target remote :{gdb_port}`)."
                " Once connected enter 'continue\\n' to continue booting"
            )

            def gdb_command(main_binary, bp=None, extra_binary=None) -> str:
                gdb_cmd = BuildGDB.get_install_dir(self, cross_target=CompilationTargets.NATIVE) / "bin/gdb"
                result = [gdb_cmd, main_binary]
                if self.target_info.is_freebsd():
                    # Set the sysroot to ensure that the .debug file is loaded from <ROOTFS>/usr/lib/debug/boot/kernel
                    # It seems this does not always work as expected, so also set substitute-path and
                    # debug-file-directory.
                    assert self.rootfs_path is not None
                    result.extend(
                        [
                            "--init-eval-command=set sysroot " + str(self.rootfs_path),
                            "--init-eval-command=set substitute-path " + str(self.rootfs_path) + " /",
                            "--init-eval-command=set debug-file-directory " + str(self.rootfs_path / "usr/lib/debug"),
                        ]
                    )
                # Once the file has been loaded set a breakpoint on panic() and connect to the remote host
                if bp:
                    result.append("--eval-command=break " + bp)
                result.append(f"--eval-command=target remote localhost:{gdb_port}")
                result.append("--eval-command=continue")
                if extra_binary:
                    result.append("--init-eval-command=add-symbol-file -o 0 " + str(extra_binary))
                return self.commandline_to_str(result)

            self.info("To start and connect GDB run the following command in another terminal:")
            path_to_kernel = self.current_kernel
            if path_to_kernel is None:
                path_to_kernel = self.rootfs_path / "boot/kernel/kernel"
            # Prefer the file with debug info
            kernel_full_guess = path_to_kernel.with_name(path_to_kernel.name + ".full")
            if kernel_full_guess.exists():
                path_to_kernel = kernel_full_guess

            if self.config.qemu_debug_program:
                program = Path(self.rootfs_path or "/", self.config.qemu_debug_program)
                self.info("\t", coloured(AnsiColour.red, gdb_command(program, "main", path_to_kernel)), sep="")
            else:
                self.info("\t", coloured(AnsiColour.red, gdb_command(path_to_kernel, "panic")), sep="")
                if self.rootfs_path is not None:
                    self.info(
                        "If you would like to debug /sbin/init (or any other statically linked program) run this"
                        " inside GDB:"
                    )
                    self.info(coloured(AnsiColour.red, "\tadd-symbol-file -o 0", str(self.rootfs_path / "sbin/init")))
                    self.info(
                        "For dynamically linked programs you will have to add libraries at the correct offset."
                        " For example:"
                    )
                    self.info(
                        coloured(
                            AnsiColour.red, "\tadd-symbol-file -o 0x40212000", str(self.rootfs_path / "lib/libc.so.7")
                        )
                    )
                    self.info("If you would like to debug a userspace program (e.g. sbin/init):")
                    self.info(
                        "\t",
                        coloured(AnsiColour.red, gdb_command(self.rootfs_path / "sbin/init", "main", path_to_kernel)),
                        sep="",
                    )
            self.info("Launching QEMU in suspended state...")

            def start_gdb_in_tmux_pane(command):
                import libtmux

                server = libtmux.Server()
                if server is None:
                    raise Exception("Tmux server not found")
                sessions = server.list_sessions()
                if len(sessions) != 1:
                    raise Exception("There should be only one tmux session running")
                session = server.list_sessions()[0]
                window: libtmux.Window = session.attached_window
                pane = window.attached_pane
                # Note: multiply by two since most monospace fonts are taller than wide
                vertical = int(pane.height) * 2 > int(pane.width)
                self.verbose_print("Current window h =", window.height, "w =", window.width)
                self.verbose_print("Current pane h =", window.attached_pane.height, "w =", window.attached_pane.width)
                if self.config.pretend:
                    self.info("Would have split current tmux pane", "vertically." if vertical else "horizontally.")
                    self.info("Would have run", coloured(AnsiColour.yellow, command), "in new pane.")
                else:
                    pane = pane.split_window(vertical=vertical, attach=False)
                    pane.send_keys(command)

            if self.config.debugger_in_tmux_pane:
                try:
                    if "TMUX" not in os.environ:
                        raise Exception("--debugger-in-tmux-pane set, but not in a tmux session")
                    start_gdb_in_tmux_pane(gdb_command(path_to_kernel, "panic"))
                except ImportError:
                    self.info(coloured(AnsiColour.red, "libtmux not installed, impossible to automatically start gdb"))
                except Exception as e:
                    self.info(coloured(AnsiColour.red, f"Unable to start gdb in tmux: {e}"))

            gdb_socket_placeholder.socket.close()  # the port is now available for qemu
            qemu_command += [
                "-gdb",
                f"tcp::{gdb_port}",  # wait for gdb on localhost:1234
                "-S",  # freeze CPU at startup (use 'c' to start execution)
            ]
        # We want stdout/stderr here even when running with --quiet
        # FIXME: it seems like QEMU often breaks the line wrapping state: https://bugs.launchpad.net/qemu/+bug/1857449
        self.run_cmd(qemu_command, stdout=sys.stdout, stderr=sys.stderr, give_tty_control=True)

    def print_port_usage(self, port: int):
        print("Port", port, "usage information:")
        if OSInfo.IS_FREEBSD:
            self.run_cmd("sockstat", "-P", "tcp", "-p", str(port))
        elif OSInfo.IS_LINUX:
            if shutil.which("ss"):
                self.run_cmd("sh", "-c", 'ss -tulpne | grep ":' + str(port) + '"')
            elif shutil.which("netstat"):
                self.run_cmd("sh", "-c", 'netstat -tulpne | grep ":' + str(port) + '"')
            else:
                self.info(coloured(AnsiColour.yellow, "Missing ss and netstat; unable to report port usage"))
        elif OSInfo.IS_MAC:
            self.run_cmd("lsof", "-nP", "-iTCP:" + str(port))
        else:
            self.info(coloured(AnsiColour.yellow, "Don't know how to report port usage on this OS"))

    @staticmethod
    def is_port_available(port: int):
        try:
            with socket.socket(socket.AF_INET, socket.SOCK_STREAM) as s:
                s.bind(("127.0.0.1", port))
                return True
        except OSError:
            return False


class AbstractLaunchFreeBSD(LaunchQEMUBase, LaunchFreeBSDInterface):
    do_not_add_to_targets = True
    kernel_project: Optional[BuildFreeBSD]
    disk_image_project: Optional[BuildDiskImageBase]

    kernel_config: Optional[str]

    @classmethod
    def setup_config_options(cls, **kwargs):
        super().setup_config_options(**kwargs)
        cls.remote_kernel_path = cls.add_config_option(
            "remote-kernel-path",
            show_help=True,
            help="When set rsync will be used to update the kernel image from a remote host before launching QEMU. "
            "Useful when building and running on separate machines.",
        )
        cls.kernel_config = cls.add_config_option(
            "alternative-kernel",
            show_help=True,
            help="Select the kernel to run by specifying the kernel build configuration name."
            "The list of available kernel configurations is given by --list-kernels",
        )
        cls.kernel_abi = cls.add_config_option(
            "kernel-abi",
            show_help=True,
            kind=KernelABI,
            enum_choices=[KernelABI.HYBRID, KernelABI.PURECAP, KernelABI.PURECAP_BENCHMARK],
            help="Select extra kernel variant with the given ABI to run.",
        )

    def __init__(
        self,
        config: CheriConfig,
        *,
        freebsd_class: "Optional[type[BuildFreeBSD]]" = None,
        disk_image_class: "Optional[type[BuildDiskImageBase]]" = None,
        **kwargs,
    ):
        super().__init__(config, **kwargs)
        self.freebsd_class = freebsd_class
        self.disk_image_class = disk_image_class

    def setup(self) -> None:
        super().setup()
        if self.freebsd_class is None and self.disk_image_class is not None:
            # noinspection PyProtectedMember
            disk_image_instance = self.disk_image_class.get_instance(self)
            self.disk_image_project = disk_image_instance
            self.kernel_project = disk_image_instance.source_project
            if disk_image_instance.use_qcow2:
                self.disk_image_format = "qcow2"
        else:
            self.kernel_project = self.freebsd_class.get_instance(self)

        if self.kernel_config:
            if self.kernel_config not in self._valid_kernel_configs():
                self.fatal("Selected kernel configuration", self.kernel_config, "is not available")
                self._list_kernel_configs()
        else:
            config_filters = {}
            if self.kernel_abi:
                if self.crosscompile_target.is_hybrid_or_purecap_cheri():
                    config_filters["kernel_abi"] = self.kernel_abi
                else:
                    self.warning("Can not select kernel ABI to run for non-CHERI target, ignoring --kernel-abi")
            self.kernel_config = self.kernel_project.default_kernel_config(ConfigPlatform.QEMU, **config_filters)

        if self.qemu_options.can_boot_kernel_directly and self.current_kernel is None:
            self.current_kernel = self.kernel_project.get_kernel_install_path(self.kernel_config)
            kern_module_path_arg = self.kernel_project.get_kern_module_path_arg(self.kernel_config)
            if kern_module_path_arg:
                self._project_specific_options += ["-append", kern_module_path_arg]
        self.rootfs_path = self.kernel_project.get_rootfs_dir(self)
        if self._uses_disk_image:
            self.disk_image = self.disk_image_class.get_instance(self).disk_image_path

    def _valid_kernel_configs(self):
        return self.kernel_project.get_kernel_configs(platform=ConfigPlatform.QEMU)

    def _list_kernel_configs(self):
        self.info("Available kernels for qemu:")
        for conf in self._valid_kernel_configs():
            path = self.kernel_project.get_kernel_install_path(conf)
            if conf == self.kernel_project.kernel_config:
                self.info("*", conf, path)
            else:
                self.info(conf, path)

    def _copy_kernel_image_from_remote_host(self):
        scp_path = os.path.expandvars(self.remote_kernel_path)
        self.info("Copying kernel image from build machine:", scp_path)
        self.makedirs(self.current_kernel.parent)
        self.copy_remote_file(scp_path, self.current_kernel)

    def process(self):
        if self.config.list_kernels:
            self._list_kernel_configs()
            return
        if self.remote_kernel_path is not None:
            self._copy_kernel_image_from_remote_host()
        super().process()


class _RunMultiArchFreeBSDImage(AbstractLaunchFreeBSD):
    do_not_add_to_targets = True
    include_os_in_target_suffix = False
    _freebsd_class: Optional[BuildFreeBSD] = None
    _disk_image_class: Optional[BuildDiskImageBase] = None
    kyua_test_files = ("/usr/tests/Kyuafile",)

    @classproperty
    def supported_architectures(self) -> "tuple[CrossCompileTarget, ...]":
        if self._freebsd_class is not None:
            return self._freebsd_class.supported_architectures
        return self._disk_image_class.supported_architectures

    @classmethod
    def get_cross_target_index(cls, **kwargs):
        xtarget = kwargs.get("xtarget", cls._xtarget)
        for idx, value in enumerate(cls.supported_architectures):
            if xtarget is value:
                return idx
        assert xtarget is None
        return -1  # return -1 for NONE

    @classproperty
    def default_architecture(self):
        if self._freebsd_class is not None:
            return self._freebsd_class.default_architecture
        return self._disk_image_class.default_architecture

    @classmethod
    def dependencies(cls: "type[_RunMultiArchFreeBSDImage]", config: CheriConfig) -> "tuple[str, ...]":
        xtarget = cls.get_crosscompile_target()
        result = tuple()
        chosen_qemu = cls.get_chosen_qemu(config)
        if chosen_qemu.cls:
            result += (chosen_qemu.cls.target,)
        if cls._freebsd_class is not None:
            result += (cls._freebsd_class.get_class_for_target(xtarget).target,)
        if cls._disk_image_class is not None:
            result += (cls._disk_image_class.get_class_for_target(xtarget).target,)
        return result

    def __init__(self, *args, **kwargs):
        super().__init__(*args, freebsd_class=self._freebsd_class, disk_image_class=self._disk_image_class, **kwargs)

    @property
    def _extra_test_args(self) -> "list[str]":
        return []

    def run_tests(self):
        rootfs_kernel_bootdir = self.kernel_project.get_kern_module_path(self.kernel_config)
        extra_args = self._extra_test_args
        if self.kyua_test_files and "--kyua-tests-files" not in self.config.test_extra_args:
            extra_args.extend("--kyua-tests-files=" + x for x in self.kyua_test_files)
        if not is_jenkins_build():
            # Jenkins expects the test outputs to be saved to the CWD, otherwise we save them in the build root
            tests_dir = self.config.build_root / "test-results" / self.target
            self.makedirs(tests_dir)
            extra_args.append(f"--test-output-dir={tests_dir}")
        if self.kernel_abi is not None and self.crosscompile_target.is_hybrid_or_purecap_cheri():
            extra_args.append(f"--expected-kernel-abi={self.kernel_abi.value}")
        self.target_info.run_cheribsd_test_script(
            "run_cheribsd_tests.py",
            *extra_args,
            disk_image_path=self.disk_image,
            kernel_path=self.current_kernel,
            rootfs_alternate_kernel_dir=rootfs_kernel_bootdir,
        )


class LaunchCheriBSD(_RunMultiArchFreeBSDImage):
    target = "run"
    _disk_image_class = BuildCheriBSDDiskImage
    kyua_test_files = tuple()  # don't run kyua tests by default for CheriBSD

    @classmethod
    def setup_config_options(cls, **kwargs):
        if "default_ssh_port" in kwargs:
            # Subclass case
            super().setup_config_options(**kwargs)
        else:
            add_to_port = cls.get_cross_target_index()
            if add_to_port != 0:  # 1 is used by run-purecap
                add_to_port += 1
            super().setup_config_options(default_ssh_port=get_default_ssh_forwarding_port(add_to_port), **kwargs)

    @classmethod
    def dependencies(cls, config: CheriConfig) -> "tuple[str, ...]":
        result = super().dependencies(config)
        # RISCV needs OpenSBI/BBL to run:
        # Note: QEMU 4.2+ embeds opensbi, for CHERI, we have to use BBL (for now):
        if cls.get_crosscompile_target().is_hybrid_or_purecap_cheri([CPUArchitecture.RISCV64]):
            result += ("bbl-baremetal-riscv64-purecap",)
        return result

    def get_qemu_mfs_root_kernel(self, use_benchmark_kernel: bool) -> Path:
        xtarget = self.crosscompile_target.get_rootfs_target()
        if xtarget not in BuildCheriBsdMfsKernel.supported_architectures:
            self.fatal("No MFS kernel for target", xtarget)
            raise ValueError()
        mfs_kernel = BuildCheriBsdMfsKernel.get_instance_for_cross_target(xtarget, self.config, caller=self)
        kernconf = mfs_kernel.default_kernel_config(ConfigPlatform.QEMU, benchmark=use_benchmark_kernel)
        return mfs_kernel.get_kernel_install_path(kernconf)


class LaunchDmQEMU(LaunchCheriBSD):
    target = "run-dm"
    forward_ssh_port = False
<<<<<<< HEAD
    _enable_smbfs_support = False
    _add_virtio_rng = False
    hide_options_from_help = True

    def __init__(self, *args, **kwargs):
        super().__init__(*args, **kwargs)
        self.qemu_user_networking = False
=======
    forward_ftp_port = True
    forward_tftp_port = True
    forward_nbns_port = True
    forward_can_port = True
    forward_http_port = True
    forward_cli_port = True
    forward_print_port = True
    qemu_user_networking = True
    _enable_smbfs_support = False
    _add_virtio_rng = False
    ftp_forwarding_port = 10021
    tftp_forwarding_port = 10069
    nbns_forwarding_port = 10137
    cli_forwarding_port = 10023
    can_forwarding_port = 5002
    print_forwarding_port = 45000
    http_forwarding_port = 8080

    default_demo = "RISC-V-Generic"
    default_demo_app = "main_blinky"

    def __init__(self, config: CheriConfig):
        super().__init__(config)
        if self.use_virtio_blk:
            self._after_disk_options.extend([
                "-drive", "file=" + str(BuildFreeRTOS.get_install_dir(self)) + "/FreeRTOS/Demo/bin/freertos.img,id=drv,format=raw",
                "-device", "virtio-blk-device,drive=drv"
                ])

    @classmethod
    def setup_config_options(cls, **kwargs):
        super().setup_config_options(defaultSshPort=None, **kwargs)

        cls.demo = cls.add_config_option(
            "demo", metavar="DEMO", show_help=True,
            default=cls.default_demo,
            help="The FreeRTOS Demo to run.")  # type: str

        cls.demo_app = cls.add_config_option(
            "prog", metavar="PROG", show_help=True,
            default=cls.default_demo_app,
            help="The FreeRTOS program to run.")  # type: str

        cls.demo_bsp = cls.add_config_option(
            "bsp", metavar="BSP", show_help=True,
            default=ComputedDefaultValue(function=lambda _, p: p.default_demo_bsp(),
                                         as_string="target-dependent default"),
            help="The FreeRTOS BSP to run. This is only valid for the "
                 "paramterized RISC-V-Generic. The BSP option chooses "
                 "platform, RISC-V arch and RISC-V abi in the "
                 "$platform-$arch-$abi format. See RISC-V-Generic/README for more details")

        cls.use_virtio_blk = cls.add_bool_option("use_virtio_blk", show_help=True,
            default=False,
            help="Use VirtIO Block as a disk for FreeRTOS")

    def default_demo_bsp(self):
        return "qemu_virt-" + self.target_info.get_riscv_arch_string(self.crosscompile_target, softfloat=True) + "-" + \
               self.target_info.get_riscv_abi(self.crosscompile_target, softfloat=True)

    def get_riscv_bios_args(self) -> typing.List[str]:
        # Run a FreeRTOS demo application (run in machine mode using the -bios QEMU argument)
        return ["-bios", str(BuildFreeRTOS.get_install_dir(self)) + "/FreeRTOS/Demo/bin/" +
                self.demo + "_" + self.demo_app + ".elf"]
>>>>>>> 6140ba65

    def process(self):
        super().process()


class LaunchFreeBSD(_RunMultiArchFreeBSDImage):
    target = "run-freebsd"
    hide_options_from_help = True
    _disk_image_class = BuildFreeBSDImage

    @classmethod
    def setup_config_options(cls, **kwargs):
        add_to_port = cls.get_cross_target_index()
        super().setup_config_options(default_ssh_port=get_default_ssh_forwarding_port(10 + add_to_port), **kwargs)


class LaunchFreeBSDWithDefaultOptions(_RunMultiArchFreeBSDImage):
    target = "run-freebsd-with-default-options"
    hide_options_from_help = True
    _disk_image_class = BuildFreeBSDWithDefaultOptionsDiskImage

    @classmethod
    def setup_config_options(cls, **kwargs):
        add_to_port = cls.get_cross_target_index()
        super().setup_config_options(default_ssh_port=get_default_ssh_forwarding_port(20 + add_to_port), **kwargs)


class LaunchMinimalCheriBSD(LaunchCheriBSD):
    target = "run-minimal"
    _disk_image_class = BuildMinimalCheriBSDDiskImage

    @classmethod
    def setup_config_options(cls, **kwargs):
        add_to_port = cls.get_cross_target_index()
        super().setup_config_options(default_ssh_port=get_default_ssh_forwarding_port(20 + add_to_port), **kwargs)

    @property
    def _extra_test_args(self) -> "list[str]":
        return ["--minimal-image"]


class LaunchCheriBsdMfsRoot(LaunchMinimalCheriBSD):
    target = "run-mfs-root"
    _freebsd_class = BuildCheriBsdMfsKernel
    _disk_image_class = None
    _uses_disk_image = False

    # XXX: Existing code isn't reqdy to run these but we want to support building them
    @classproperty
    def supported_architectures(self) -> "tuple[CrossCompileTarget, ...]":
        return tuple(
            set(super().supported_architectures)
            - {CompilationTargets.CHERIBSD_AARCH64, *CompilationTargets.ALL_CHERIBSD_MORELLO_TARGETS}
        )

    def __init__(self, *args, **kwargs):
        super().__init__(*args, **kwargs)
        if self.config.use_minimal_benchmark_kernel:
            kernel_config = self.kernel_project.default_kernel_config(ConfigPlatform.QEMU, benchmark=True)
            self.current_kernel = self.kernel_project.get_kernel_install_path(kernel_config)
            if str(self.remote_kernel_path).endswith("MFS_ROOT"):
                self.remote_kernel_path += "_BENCHMARK"
        self.rootfs_path = BuildCHERIBSD.get_rootfs_dir(self)


class BuildAndRunCheriBSD(TargetAliasWithDependencies):
    target = "build-and-run-cheribsd"
    include_os_in_target_suffix = False
    dependencies = ("cheribsd", "disk-image", "run")
    direct_dependencies_only = True  # only rebuild toolchain, bbl or GDB if --include-dependencies is passed

    @classproperty
    def supported_architectures(self) -> "tuple[CrossCompileTarget, ...]":
        return LaunchCheriBSD.supported_architectures


class BuildAndRunFreeBSD(TargetAliasWithDependencies):
    target = "build-and-run-freebsd"
    include_os_in_target_suffix = False
    dependencies = ("freebsd", "disk-image-freebsd", "run-freebsd")
    direct_dependencies_only = True  # only rebuild toolchain, bbl or GDB if --include-dependencies is passed

    @classproperty
    def supported_architectures(self) -> "tuple[CrossCompileTarget, ...]":
        return LaunchFreeBSD.supported_architectures


class BuildAll(TargetAliasWithDependencies):
    target = "all"
    dependencies = ("qemu", "sdk", "disk-image", "run")

    @classproperty
    def supported_architectures(self) -> "tuple[CrossCompileTarget, ...]":
        return LaunchCheriBSD.supported_architectures<|MERGE_RESOLUTION|>--- conflicted
+++ resolved
@@ -946,7 +946,6 @@
 class LaunchDmQEMU(LaunchCheriBSD):
     target = "run-dm"
     forward_ssh_port = False
-<<<<<<< HEAD
     _enable_smbfs_support = False
     _add_virtio_rng = False
     hide_options_from_help = True
@@ -954,7 +953,14 @@
     def __init__(self, *args, **kwargs):
         super().__init__(*args, **kwargs)
         self.qemu_user_networking = False
-=======
+
+
+class LaunchFreeRTOSQEMU(LaunchQEMUBase):
+    target = "run-freertos"
+    dependencies = ["freertos"]
+    supported_architectures = [CompilationTargets.BAREMETAL_NEWLIB_RISCV64_PURECAP,
+                               CompilationTargets.BAREMETAL_NEWLIB_RISCV64]
+    forward_ssh_port = False
     forward_ftp_port = True
     forward_tftp_port = True
     forward_nbns_port = True
@@ -962,6 +968,9 @@
     forward_http_port = True
     forward_cli_port = True
     forward_print_port = True
+
+    default_ssh_port = 0
+
     qemu_user_networking = True
     _enable_smbfs_support = False
     _add_virtio_rng = False
@@ -1019,7 +1028,6 @@
         # Run a FreeRTOS demo application (run in machine mode using the -bios QEMU argument)
         return ["-bios", str(BuildFreeRTOS.get_install_dir(self)) + "/FreeRTOS/Demo/bin/" +
                 self.demo + "_" + self.demo_app + ".elf"]
->>>>>>> 6140ba65
 
     def process(self):
         super().process()
