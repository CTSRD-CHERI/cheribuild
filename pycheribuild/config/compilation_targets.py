#
# Copyright (c) 2019-2020 Alex Richardson
#
# This software was developed by SRI International and the University of
# Cambridge Computer Laboratory (Department of Computer Science and
# Technology) under DARPA contract HR0011-18-C-0016 ("ECATS"), as part of the
# DARPA SSITH research programme.
#
# Redistribution and use in source and binary forms, with or without
# modification, are permitted provided that the following conditions
# are met:
# 1. Redistributions of source code must retain the above copyright
#    notice, this list of conditions and the following disclaimer.
# 2. Redistributions in binary form must reproduce the above copyright
#    notice, this list of conditions and the following disclaimer in the
#    documentation and/or other materials provided with the distribution.
#
# THIS SOFTWARE IS PROVIDED BY THE AUTHOR AND CONTRIBUTORS ``AS IS'' AND
# ANY EXPRESS OR IMPLIED WARRANTIES, INCLUDING, BUT NOT LIMITED TO, THE
# IMPLIED WARRANTIES OF MERCHANTABILITY AND FITNESS FOR A PARTICULAR PURPOSE
# ARE DISCLAIMED.  IN NO EVENT SHALL THE AUTHOR OR CONTRIBUTORS BE LIABLE
# FOR ANY DIRECT, INDIRECT, INCIDENTAL, SPECIAL, EXEMPLARY, OR CONSEQUENTIAL
# DAMAGES (INCLUDING, BUT NOT LIMITED TO, PROCUREMENT OF SUBSTITUTE GOODS
# OR SERVICES; LOSS OF USE, DATA, OR PROFITS; OR BUSINESS INTERRUPTION)
# HOWEVER CAUSED AND ON ANY THEORY OF LIABILITY, WHETHER IN CONTRACT, STRICT
# LIABILITY, OR TORT (INCLUDING NEGLIGENCE OR OTHERWISE) ARISING IN ANY WAY
# OUT OF THE USE OF THIS SOFTWARE, EVEN IF ADVISED OF THE POSSIBILITY OF
# SUCH DAMAGE.
#
import copy
import functools
import inspect
import os
import re
import subprocess
import sys
import typing
from abc import ABC, abstractmethod
from functools import cached_property
from pathlib import Path
from typing import Optional

from .chericonfig import CheriConfig
from .config_loader_base import ConfigLoaderBase, ConfigOptionHandle
from .target_info import (
    AArch64FloatSimdOptions,
    AutoVarInit,
    BasicCompilationTargets,
    CompilerType,
    CPUArchitecture,
    CrossCompileTarget,
    DefaultInstallDir,
    MipsFloatAbi,
    TargetInfo,
    cheribsd_morello_version_dependent_flags,
    sys_param_h_cheribsd_version,
)
from ..processutils import extract_version, get_compiler_info, get_version_output
from ..projects.simple_project import SimpleProject
from ..utils import is_jenkins_build, warning_message


class BuildLLVMInterface(SimpleProject if typing.TYPE_CHECKING else object):
    @classmethod
    def get_native_install_path(cls, config: CheriConfig) -> Path:
        # This returns the path where the installed compiler is expected to be
        # Note: When building LLVM in Jenkins this will not match the install_directory
        raise NotImplementedError()


class LaunchFreeBSDInterface:
    current_kernel: Optional[Path]
    disk_image: Optional[Path]
    kernel_project: Optional[SimpleProject]
    disk_image_project: Optional[SimpleProject]

    @classmethod
    def get_chosen_qemu(cls, config: CheriConfig):
        raise NotImplementedError()

    def get_qemu_mfs_root_kernel(self, use_benchmark_kernel: bool) -> Path:
        raise NotImplementedError()


@functools.lru_cache(maxsize=20)
def _linker_supports_riscv_relaxations(linker: Path, config: CheriConfig) -> bool:
    try:
        linker_version = get_version_output(linker, config=config)
    except subprocess.CalledProcessError as e:
        warning_message("Failed to determine version for", linker, ":", e)
        return False
    if linker_version.startswith(b"GNU ld"):
        return True
    if linker_version.startswith(b"LLD "):
        version = extract_version(linker_version, program_name=b"LLD", regex=re.compile(rb"(\d+)\.(\d+)\.?(\d+)?"))
        return version >= (15, 0, 0)  # Linker relaxations are not supported with clang+lld < 15
    return False


class _ClangBasedTargetInfo(TargetInfo, ABC):
    uses_morello_llvm: bool = False

    def __init__(self, target, project) -> None:
        super().__init__(target, project)
        self._sdk_root_dir: Optional[Path] = None

    @property
    def _compiler_dir(self) -> Path:
        return self.sdk_root_dir / "bin"

    @property
    def sdk_root_dir(self) -> Path:
        if self._sdk_root_dir is not None:
            return self._sdk_root_dir
        self._sdk_root_dir = self._get_sdk_root_dir_lazy()
        return self._sdk_root_dir

    @classmethod
    def _get_compiler_project(cls) -> "type[BuildLLVMInterface]":
        raise NotImplementedError()

    def _get_sdk_root_dir_lazy(self) -> Path:
        return self._get_compiler_project().get_native_install_path(self.config)

    @classmethod
    def toolchain_targets(cls, target: "CrossCompileTarget", config: "CheriConfig") -> "list[str]":
        return [cls._get_compiler_project().get_class_for_target(BasicCompilationTargets.NATIVE_NON_PURECAP).target]

    def _rootfs_path(self) -> Path:
        xtarget = self.target.get_rootfs_target()
        # noinspection PyUnresolvedReferences
        return self._get_rootfs_class(xtarget).get_install_dir(self.project, xtarget)

    def default_install_dir(self, install_dir: DefaultInstallDir) -> Path:
        if install_dir == DefaultInstallDir.ROOTFS_OPTBASE:
            project = self.project
            if hasattr(project, "path_in_rootfs"):
                assert project.path_in_rootfs.startswith("/"), project.path_in_rootfs
                return self._rootfs_path() / project.path_in_rootfs[1:]
            # noinspection PyUnresolvedReferences,PyProtectedMember
            return self._rootfs_path() / "opt" / self.install_prefix_dirname / project._rootfs_install_dir_name
        elif install_dir == DefaultInstallDir.KDE_PREFIX:
            return Path(self._rootfs_path(), "opt", self.install_prefix_dirname, "kde")
        elif install_dir == DefaultInstallDir.ROOTFS_LOCALBASE:
            return self.sysroot_dir
        return super().default_install_dir(install_dir)

    @property
    def c_compiler(self) -> Path:
        return self._compiler_dir / "clang"

    @property
    def cxx_compiler(self) -> Path:
        return self._compiler_dir / "clang++"

    @property
    def c_preprocessor(self) -> Path:
        return self._compiler_dir / "clang-cpp"

    @property
    def linker(self) -> Path:
        return self._compiler_dir / "ld.lld"

    @property
    def ar(self) -> Path:
        return self._compiler_dir / "llvm-ar"

    @property
    def ranlib(self) -> Path:
        return self._compiler_dir / "llvm-ranlib"

    @property
    def nm(self) -> Path:
        return self._compiler_dir / "llvm-nm"

    @property
    def strip_tool(self) -> Path:
        return self._compiler_dir / "llvm-strip"

    @classmethod
    @abstractmethod
    def triple_for_target(
        cls,
        target: "CrossCompileTarget",
        config: "CheriConfig",
        *,
        include_version: bool,
    ) -> str: ...

    def get_target_triple(self, *, include_version: bool) -> str:
        return self.triple_for_target(self.target, self.config, include_version=include_version)

    @classmethod
    def essential_compiler_and_linker_flags_impl(
        cls,
        instance: "_ClangBasedTargetInfo",
        *,
        xtarget: "CrossCompileTarget",
        softfloat: Optional[bool] = None,
        perform_sanity_checks=True,
        default_flags_only=False,
    ):
        assert xtarget is not None
        if softfloat is None:
            softfloat = cls.uses_softfloat_by_default(xtarget)
        config = instance.config
        project = instance.project
        # noinspection PyProtectedMember
        if perform_sanity_checks and not project._setup_called:
            project.fatal(
                "essential_compiler_and_linker_flags should not be called in __init__, use setup()!",
                fatal_when_pretending=True,
            )
        # When cross compiling we need at least -target=
        result = ["-target", cls.triple_for_target(xtarget, project.config, include_version=True)]
        # And usually also --sysroot
        if project.needs_sysroot:
            result.append("--sysroot=" + str(instance.sysroot_dir))
            if perform_sanity_checks and project.is_nonexistent_or_empty_dir(instance.sysroot_dir):
                project.fatal(
                    "Project",
                    project.target,
                    "needs a sysroot, but",
                    instance.sysroot_dir,
                    " is empty or does not exist.",
                )
        result += ["-B" + str(instance._compiler_dir)]

        if not default_flags_only and project.auto_var_init != AutoVarInit.NONE:
            compiler = get_compiler_info(instance.c_compiler, config=config)
            valid_clang_version = compiler.is_clang and compiler.version >= (8, 0)
            # We should have at least 8.0.0 unless the user explicitly selected an incompatible clang
            if valid_clang_version:
                result += project.auto_var_init.clang_flags()
            else:
                project.fatal("Requested automatic variable initialization, but don't know how to for", compiler)

        if xtarget.is_mips(include_purecap=True):
            result.append("-integrated-as")
            result.append("-G0")  # no small objects in GOT optimization
            # Floating point ABI:
            if cls.is_baremetal() or cls.is_rtems():
                # The baremetal driver doesn't add -fPIC for CHERI
                if xtarget.is_cheri_purecap([CPUArchitecture.MIPS64]):
                    result.append("-fPIC")
                    # For now use soft-float to avoid compiler crashes
                    result.append(MipsFloatAbi.SOFT.clang_float_flag())
                else:
                    # We don't have a softfloat library baremetal so always compile hard-float
                    result.append(MipsFloatAbi.HARD.clang_float_flag())
                    result.append("-fno-pic")
                    result.append("-mno-abicalls")
            else:
                result.append(config.mips_float_abi.clang_float_flag())

            # CPU flags (currently always BERI):
            if cls.is_cheribsd():
                result.append("-mcpu=beri")
            if xtarget.is_cheri_purecap():
                result.extend(["-mabi=purecap", "-mcpu=beri", "-cheri=" + config.mips_cheri_bits_str])
                if config.subobject_bounds:
                    result.extend(["-Xclang", "-cheri-bounds=" + str(config.subobject_bounds)])
                    if config.subobject_debug:
                        result.extend(["-mllvm", "-cheri-subobject-bounds-clear-swperm=2"])
                if config.cheri_cap_table_abi:
                    result.append("-cheri-cap-table-abi=" + config.cheri_cap_table_abi)
            else:
                assert xtarget.is_mips(include_purecap=False)
                # TODO: should we use -mcpu=cheri128?
                result.extend(["-mabi=n64"])
                if xtarget.is_cheri_hybrid():
                    result.append("-cheri=" + config.mips_cheri_bits_str)
                    result.append("-mcpu=beri")
        elif xtarget.is_riscv(include_purecap=True):
<<<<<<< HEAD
=======
            softfloat = not config.riscv_baremetal_hardfloat
>>>>>>> 6140ba65
            # Use the insane RISC-V arch string to enable CHERI
            result.append("-march=" + cls.get_riscv_arch_string(xtarget, softfloat=softfloat))
            result.append("-mabi=" + cls.get_riscv_abi(xtarget, softfloat=softfloat))
            result.append("-mrelax" if _linker_supports_riscv_relaxations(instance.linker, config) else "-mno-relax")

            if cls.is_baremetal() or cls.is_rtems():
                # Both RTEMS and baremetal FreeRTOS are linked above 0x80000000
<<<<<<< HEAD
                result.append("-mcmodel=medany")
=======
                result.append("-mcmodel=medium")

            # Enable generating CHERI-RISC-V compressed instructions
            if config.riscv_cheri_rvc:
                if xtarget.is_cheri_hybrid() or xtarget.is_cheri_purecap():
                    result.append("-mxcheri-rvc")

            if config.riscv_cheri_gprel:
                if xtarget.is_cheri_purecap():
                    result.append("-cheri-cap-table-abi=gprel")

>>>>>>> 6140ba65
        elif xtarget.is_aarch64(include_purecap=True):
            fp_simd_option = AArch64FloatSimdOptions.SOFT if softfloat else config.aarch64_fp_and_simd_options
            march_suffix = fp_simd_option.clang_march_flag()
            if cls.uses_morello_llvm:
                # When building with the Morello compiler, we use the Morello CPU as the basline.
                # This makes a noticeable difference for plain aarch64 (v8.2 instead of v8.0) and also enables a few
                # extensions that are not enabled by -march=morello (crypto+crc32)
                result.append("-mcpu=rainier")
            if xtarget.is_hybrid_or_purecap_cheri():
                result.append(f"-march=morello{march_suffix}")
                if xtarget.is_cheri_purecap():
                    result.append("-mabi=purecap")
                else:
                    result.append("-mabi=aapcs")
            else:
                if cls.uses_morello_llvm:
                    # -mcpu=rainier enables capabilities unless -march=morello+noa64c is also passed
                    result.append(f"-march=morello+noa64c{march_suffix}")
                else:
                    result.append(f"-march=armv8{march_suffix}")
        elif xtarget.is_x86_64():
            pass  # No additional flags needed for x86_64.
        else:
            project.warning("Compiler flags might be wong, only native + MIPS checked so far")
        return result

    @classmethod
    def get_riscv_arch_string(cls, xtarget: CrossCompileTarget, softfloat: bool) -> str:
        assert xtarget.is_riscv(include_purecap=True)
        # Use the insane RISC-V arch string to enable CHERI
<<<<<<< HEAD
        arch_string = "rv" + str(xtarget.cpu_architecture.word_bits()) + "ima"
        if not softfloat:
            arch_string += "fd"
        arch_string += "c"
=======
        if softfloat:
            if xtarget.cpu_architecture == CPUArchitecture.RISCV32:
                arch_string = "rv32imac"
            else:
                arch_string = "rv64imac"
        else:
            if xtarget.cpu_architecture == CPUArchitecture.RISCV32:
                arch_string = "rv32imafdc"
            else:
                arch_string = "rv64imafdc"

>>>>>>> 6140ba65
        if xtarget.is_hybrid_or_purecap_cheri():
            arch_string += "xcheri"
        return arch_string

    @classmethod
    def get_riscv_abi(cls, xtarget: CrossCompileTarget, *, softfloat: bool) -> str:
        assert xtarget.is_riscv(include_purecap=True)
<<<<<<< HEAD
        xlen = xtarget.cpu_architecture.word_bits()
        purecap = xtarget.is_cheri_purecap()
        abi = ""
        if xlen == 32:
            abi += "i"
        abi += "l"
        if not purecap:
            abi += "p"
        abi += str(xlen)
        if purecap:
            abi += "pc" + str(xlen * 2)
        if not softfloat:
            abi += "d"
        return abi

    @classmethod
    def uses_softfloat_by_default(cls, xtarget: "CrossCompileTarget"):
        return False
=======

        if softfloat:
            return cls.riscv_softfloat_abi(xtarget)  # Baremetal/FreeRTOS only supports softfloat

        if xtarget.is_cheri_purecap():
            if xtarget.cpu_architecture == CPUArchitecture.RISCV32:
                # 32-bit double-precision hard-float + purecap
                return "il32pc64d"
            else:
                # 64-bit double-precision hard-float + purecap
                return "l64pc128d"
        else:
            if xtarget.cpu_architecture == CPUArchitecture.RISCV32:
                # 32-bit double-precision hard-float
                return "ilp32d"
            else:
                # 64-bit double-precision hard-float
                return "lp64d"

    @classmethod
    def riscv_softfloat_abi(cls, xtarget: CrossCompileTarget):
        assert xtarget.is_riscv(include_purecap=True)
        if xtarget.is_cheri_purecap():
            if xtarget.cpu_architecture == CPUArchitecture.RISCV32:
                # 32-bit soft-float
                return "il32pc64"
            else:
                # 64-bit soft-float
                return "l64pc128"
        else:
            if xtarget.cpu_architecture == CPUArchitecture.RISCV32:
                # 32-bit soft-float
                return "ilp32"
            else:
                # 64-bit soft-float
                return "lp64"
>>>>>>> 6140ba65


class FreeBSDTargetInfo(_ClangBasedTargetInfo):
    shortname: str = "FreeBSD"
    FREEBSD_VERSION: int = 13

    @property
    def cmake_system_name(self) -> str:
        return "FreeBSD"

    @property
    def toolchain_system_version(self) -> str:
        return str(self.FREEBSD_VERSION) + ".0"

    def _get_sdk_root_dir_lazy(self) -> Path:
        # Determine the toolchain based on --freebsd/toolchain=<>
        xtarget = self.target.get_rootfs_target()
        # We don't want to call setup() yet on the FreeBSD instance (not needed to get the compiler)
        # noinspection PyProtectedMember
        fbsd = self._get_rootfs_class(xtarget)._get_instance_no_setup(self.project, cross_target=xtarget)
        configured_path = fbsd.build_toolchain_root_dir  # pytype: disable=attribute-error
        if configured_path is None:
            # If we couldn't find a working system compiler, default to cheribuild-compiled upstream LLVM.
            assert fbsd.build_toolchain == CompilerType.DEFAULT_COMPILER
            # noinspection PyUnresolvedReferences
            return self._get_compiler_project().get_native_install_path(self.config)
        return configured_path

    @property
    def sysroot_dir(self) -> Path:
        if is_jenkins_build():
            # Jenkins builds compile against a sysroot that was extracted to sdk/sysroot directory and not the
            # full rootfs
            return self.get_non_rootfs_sysroot_dir()
        xtarget = self.target.get_rootfs_target()
        return self._get_rootfs_class(xtarget).get_install_dir(self.project, cross_target=xtarget)

    def get_non_rootfs_sysroot_dir(self) -> Path:
        if is_jenkins_build():
            dirname = "sysroot"
        else:
            dirname = "sysroot" + self.target.get_rootfs_target().build_suffix(self.config, include_os=True)
        return Path(self.config.sysroot_output_root / self.config.default_cheri_sdk_directory_name, dirname)

    @classmethod
    def is_freebsd(cls) -> bool:
        return True

    @classmethod
    def triple_for_target(cls, target: "CrossCompileTarget", config: "CheriConfig", *, include_version: bool):
        common_suffix = "-unknown-freebsd"
        if include_version:
            common_suffix += str(cls.FREEBSD_VERSION)
        # TODO: do we need any special cases here?
        return target.cpu_architecture.value + common_suffix

    @property
    def freebsd_target(self) -> str:
        mapping = {
            CPUArchitecture.AARCH64: "arm64",
            CPUArchitecture.ARM32: "arm",
            CPUArchitecture.I386: "i386",
            CPUArchitecture.MIPS64: "mips",
            CPUArchitecture.RISCV64: "riscv",
            CPUArchitecture.X86_64: "amd64",
        }
        return mapping[self.target.cpu_architecture]

    @property
    def freebsd_target_arch(self) -> str:
        mapping = {
            CPUArchitecture.AARCH64: "aarch64",
            CPUArchitecture.ARM32: "armv7",
            CPUArchitecture.I386: "i386",
            CPUArchitecture.MIPS64: self.config.mips_float_abi.freebsd_target_arch(),
            CPUArchitecture.RISCV64: "riscv64",
            CPUArchitecture.X86_64: "amd64",
        }
        return mapping[self.target.cpu_architecture]

    @classmethod
    def base_sysroot_targets(cls, target: "CrossCompileTarget", config: "CheriConfig") -> "list[str]":
        return ["freebsd"]

    @property
    def pkgconfig_dirs(self) -> "list[str]":
        assert self.project.needs_sysroot, "Should not call this for projects that build without a sysroot"
        # FreeBSD uses /usr/libdata/pkgconfig for the native ABI.
        return [
            str(self.sysroot_dir / "usr/libdata/pkgconfig"),
            str(self.sysroot_install_prefix_absolute / "lib/pkgconfig"),
            str(self.sysroot_install_prefix_absolute / "share/pkgconfig"),
            str(self.sysroot_install_prefix_absolute / "libdata/pkgconfig"),
        ]

    @property
    def sysroot_install_prefix_relative(self) -> Path:
        return Path("usr/local")

    def cmake_prefix_paths(self, config: "CheriConfig") -> "list[Path]":
        return [self.sysroot_install_prefix_absolute]

    @property
    def libcompat_suffix(self) -> str:
        assert self.target.is_libcompat_target()
        result = str(self.target.cpu_architecture.word_bits())
        if self.target.is_cheri_purecap():
            result += "c"
        return result

    @cached_property
    def default_libdir(self) -> str:
        if self.target.is_libcompat_target():
            return "lib" + self.libcompat_suffix
        return "lib"

    @cached_property
    def localbase(self) -> Path:
        if self.target.is_libcompat_target():
            return Path("usr/local" + self.libcompat_suffix)
        return Path("usr/local")

    @classmethod
    def _get_compiler_project(cls) -> "type[BuildLLVMInterface]":
        return typing.cast("type[BuildLLVMInterface]", SimpleProject.get_class_for_target_name("upstream-llvm", None))

    def _get_rootfs_class(self, xtarget: "CrossCompileTarget") -> "type[SimpleProject]":
        return SimpleProject.get_class_for_target_name("freebsd", xtarget)

    def _get_run_project(self, xtarget: "CrossCompileTarget", caller: SimpleProject) -> LaunchFreeBSDInterface:
        result = SimpleProject.get_instance_for_target_name("run-freebsd", xtarget, caller.config, caller)
        return typing.cast(LaunchFreeBSDInterface, result)

    def run_cheribsd_test_script(
        self,
        script_name,
        *script_args,
        kernel_path=None,
        disk_image_path=None,
        mount_builddir=True,
        mount_sourcedir=False,
        mount_sysroot=False,
        use_full_disk_image=False,
        mount_installdir=False,
        use_benchmark_kernel_by_default=False,
        rootfs_alternate_kernel_dir=None,
    ) -> None:
        def has_test_extra_arg_override(arg: str):
            result = next((x for x in self.config.test_extra_args if x == arg or x.startswith(arg + "=")), None)
            if result is not None:
                self.project.info("Using override for", self.project.target, arg + ":", result)
            return result is not None

        if typing.TYPE_CHECKING:
            assert isinstance(self.project, SimpleProject)
        # mount_sysroot may be needed for projects such as QtWebkit where the minimal image doesn't contain all the
        # necessary libraries
        xtarget = self.target
        rootfs_xtarget = xtarget.get_rootfs_target()
        from ..qemu_utils import QemuOptions

        qemu_options = QemuOptions(rootfs_xtarget)
        run_instance: LaunchFreeBSDInterface = self._get_run_project(rootfs_xtarget, self.project)
        if rootfs_xtarget.cpu_architecture not in (
            CPUArchitecture.MIPS64,
            CPUArchitecture.RISCV64,
            CPUArchitecture.X86_64,
            CPUArchitecture.AARCH64,
        ):
            self.project.warning("FreeBSD test scripts currently only work for MIPS, RISC-V, AArch64, and x86-64")
            return
        if not self.is_cheribsd():
            use_full_disk_image = True  # The minimal disk images only exist for CheriBSD for now.
        if use_full_disk_image:
            if qemu_options.can_boot_kernel_directly:
                if kernel_path is None and not has_test_extra_arg_override("--kernel"):
                    kernel_path = run_instance.current_kernel
            if disk_image_path is None and not has_test_extra_arg_override("--disk-image"):
                disk_image_path = run_instance.disk_image
                if not disk_image_path.exists():
                    self.project.dependency_error(
                        "Missing disk image",
                        cheribuild_target=run_instance.disk_image_project.target,
                        cheribuild_xtarget=rootfs_xtarget,
                    )
        elif not qemu_options.can_boot_kernel_directly:
            # We need to boot the disk image instead of running the kernel directly (amd64)
            assert rootfs_xtarget.is_any_x86() or rootfs_xtarget.is_aarch64(
                include_purecap=True,
            ), "All other architectures can boot directly"
            if disk_image_path is None and not has_test_extra_arg_override("--disk-image"):
                assert self.is_cheribsd(), "Not supported for FreeBSD yet"
                instance = self.project.get_instance_for_target_name(
                    "disk-image-minimal",
                    cross_target=rootfs_xtarget,
                    config=self.config,
                    caller=self.project,
                )
                # noinspection PyUnresolvedReferences
                disk_image_path = instance.disk_image_path
                if not disk_image_path.exists():
                    self.project.dependency_error(
                        "Missing disk image",
                        cheribuild_target=instance.target,
                        cheribuild_xtarget=rootfs_xtarget,
                    )
        elif kernel_path is None and not has_test_extra_arg_override("--kernel"):
            # Use the benchmark kernel by default if the parameter is set and the user didn't pass
            # --no-use-minimal-benchmark-kernel on the command line or in the config JSON
            use_benchmark_kernel_value = self.config.use_minimal_benchmark_kernel  # Load the value first to ensure
            # that it has been loaded
            use_benchmark_config_option = inspect.getattr_static(self.config, "use_minimal_benchmark_kernel")
            assert isinstance(use_benchmark_config_option, ConfigOptionHandle)
            want_benchmark_kernel = use_benchmark_kernel_value or (
                use_benchmark_kernel_by_default and use_benchmark_config_option.is_default_value
            )
            kernel_path = run_instance.get_qemu_mfs_root_kernel(want_benchmark_kernel)
            if (kernel_path is None or not kernel_path.exists()) and is_jenkins_build():
                jenkins_kernel_path = self.config.cheribsd_image_root / "kernel.xz"
                if jenkins_kernel_path.exists():
                    kernel_path = jenkins_kernel_path
                else:
                    self.project.fatal(
                        "Could not find kernel image",
                        kernel_path,
                        "and jenkins path",
                        jenkins_kernel_path,
                        "is also missing",
                    )
            if kernel_path is None or not kernel_path.exists():
                self.project.fatal("Could not find kernel image", kernel_path)
        script = self.project.get_test_script_path(script_name)
        if not script.exists():
            self.project.fatal("Could not find test script", script)
        cmd = [script, "--architecture", rootfs_xtarget.base_arch_suffix]
        if self.config.test_ssh_key is not None:
            cmd.extend(["--ssh-key", self.config.test_ssh_key])
        if kernel_path and not has_test_extra_arg_override("--kernel"):
            cmd.extend(["--kernel", kernel_path])
        if not has_test_extra_arg_override("--qemu-cmd"):
            chosen_qemu = run_instance.get_chosen_qemu(self.config)
            # FIXME: this is rather ugly: In order to access the binary property we have to call setup() first, but
            #  we can't call setup() on the run_instance since that might result in multiple calls to setup().
            # noinspection PyProtectedMember
            if not chosen_qemu._setup:
                chosen_qemu = copy.deepcopy(chosen_qemu)  # avoid modifying the object referenced by run_instance
                chosen_qemu.setup(run_instance)
            cmd.extend(["--qemu-cmd", chosen_qemu.binary])
        if mount_builddir and self.project.build_dir and not has_test_extra_arg_override("--build-dir"):
            cmd.extend(["--build-dir", self.project.build_dir])
        if mount_sourcedir and self.project.source_dir and not has_test_extra_arg_override("--source-dir"):
            cmd.extend(["--source-dir", self.project.source_dir])
        if mount_sysroot and not has_test_extra_arg_override("--sysroot-dir"):
            cmd.extend(["--sysroot-dir", self.sysroot_dir])
        if mount_installdir:
            if not has_test_extra_arg_override("--install-destdir"):
                # noinspection PyUnresolvedReferences
                cmd.extend(["--install-destdir", self.project.destdir])  # pytype: disable=attribute-error
            if not has_test_extra_arg_override("--install-prefix"):
                # noinspection PyUnresolvedReferences
                cmd.extend(["--install-prefix", self.project.install_prefix])  # pytype: disable=attribute-error
        if disk_image_path and not has_test_extra_arg_override("--disk-image"):
            cmd.extend(["--disk-image", disk_image_path])
            if not disk_image_path.exists():
                self.project.fatal("Could not find disk image", disk_image_path)
        if self.config.tests_interact:
            cmd.append("--interact")
        if self.config.tests_env_only:
            cmd.append("--test-environment-only")
        if self.config.trap_on_unrepresentable:
            cmd.append("--trap-on-unrepresentable")
        if self.config.test_ld_preload:
            cmd.append("--test-ld-preload=" + str(self.config.test_ld_preload))
            if xtarget.is_cheri_purecap() and not rootfs_xtarget.is_cheri_purecap():
                cmd.append("--test-ld-preload-variable=LD_64C_PRELOAD")
            elif not xtarget.is_cheri_purecap() and rootfs_xtarget.is_cheri_purecap():
                cmd.append("--test-ld-preload-variable=LD_64_PRELOAD")
            else:
                cmd.append("--test-ld-preload-variable=LD_PRELOAD")
        if rootfs_alternate_kernel_dir:
            cmd.extend(["--alternate-kernel-rootfs-path", rootfs_alternate_kernel_dir])

        cmd.extend(map(str, script_args))
        if self.config.test_extra_args:
            cmd.extend(map(str, self.config.test_extra_args))
        self.project.run_cmd(cmd, give_tty_control=True)


class CheriBSDTargetInfo(FreeBSDTargetInfo):
    shortname: str = "CheriBSD"
    os_prefix: str = ""  # CheriBSD is the default target, so we omit the OS prefix from target names
    FREEBSD_VERSION: int = 13

    @classmethod
    def _get_compiler_project(cls) -> "type[BuildLLVMInterface]":
        return typing.cast("type[BuildLLVMInterface]", SimpleProject.get_class_for_target_name("llvm", None))

    def _get_run_project(self, xtarget: "CrossCompileTarget", caller: SimpleProject) -> LaunchFreeBSDInterface:
        result = SimpleProject.get_instance_for_target_name("run", xtarget, caller.config, caller)
        return typing.cast(LaunchFreeBSDInterface, result)

    @classmethod
    def is_cheribsd(cls) -> bool:
        return True

    @property
    def freebsd_target_arch(self):
        base = super().freebsd_target_arch
        if self.target.is_cheri_purecap():
            purecap_suffix = "c"
            if self.target.is_mips(include_purecap=True):
                purecap_suffix += self.config.mips_cheri_bits_str
        else:
            purecap_suffix = ""
        return base + purecap_suffix

    @classmethod
    def base_sysroot_targets(cls, target: "CrossCompileTarget", config: "CheriConfig") -> "list[str]":
        return ["cheribsd"]  # Pick the matching sysroot (-purecap for purecap, -hybrid for hybrid etc.)

    @property
    def sysroot_install_prefix_relative(self) -> Path:
        return Path("usr/local", self.install_prefix_dirname)

    @property
    def additional_rpath_directories(self) -> "list[str]":
        # /usr/local/<arch>/lib is not part of the default linker search path, add it here for build systems that
        # don't infer it automatically.
        result = [str(Path("/", self.sysroot_install_prefix_relative, self.default_libdir))]
        if self.default_libdir != "lib":
            result.append(str(Path("/", self.sysroot_install_prefix_relative, "lib")))
        return result

    @property
    def pkgconfig_dirs(self) -> "list[str]":
        assert self.project.needs_sysroot, "Should not call this for projects that build without a sysroot"
        # For CheriBSD we install most packages to /usr/local/<arch>/, but some packages installed by pkg
        # need to be in the default search path under /usr/local or /usr/local64.
        # NB: FreeBSD uses /usr/libdata/pkgconfig for the native ABI.
        pkgconfig_dirname = self.default_libdir if self.target.is_libcompat_target() else "libdata"
        return [
            str(self.sysroot_dir / f"usr/{pkgconfig_dirname}/pkgconfig"),
            str(self.sysroot_install_prefix_absolute / "lib/pkgconfig"),
            str(self.sysroot_install_prefix_absolute / "share/pkgconfig"),
            str(self.sysroot_install_prefix_absolute / "libdata/pkgconfig"),
            str(self.sysroot_dir / f"{self.localbase}/lib/pkgconfig"),
            str(self.sysroot_dir / f"{self.localbase}/share/pkgconfig"),
            str(self.sysroot_dir / f"{self.localbase}/libdata/pkgconfig"),
        ]

    def _get_rootfs_class(self, xtarget: "CrossCompileTarget") -> "type[SimpleProject]":
        return SimpleProject.get_class_for_target_name("cheribsd", xtarget)

    def cheribsd_version(self) -> "Optional[int]":
        return sys_param_h_cheribsd_version(self.sysroot_dir)


class CheriBSDMorelloTargetInfo(CheriBSDTargetInfo):
    shortname: str = "CheriBSD-Morello"
    uses_morello_llvm: bool = True

    @classmethod
    def _get_compiler_project(cls) -> "type[BuildLLVMInterface]":
        return typing.cast("type[BuildLLVMInterface]", SimpleProject.get_class_for_target_name("morello-llvm", None))

    @classmethod
    def triple_for_target(cls, target: "CrossCompileTarget", config, *, include_version):
        if target.is_hybrid_or_purecap_cheri():
            assert target.is_aarch64(
                include_purecap=True,
            ), "AArch64 is the only CHERI target supported with the Morello toolchain"
            return "aarch64-unknown-freebsd{}".format(cls.FREEBSD_VERSION if include_version else "")
        return super().triple_for_target(target, config, include_version=include_version)

    def get_non_rootfs_sysroot_dir(self) -> Path:
        if is_jenkins_build():
            dirname = "sysroot"
        else:
            dirname = "sysroot" + self.target.get_rootfs_target().build_suffix(self.config, include_os=True)
        return Path(self.config.sysroot_output_root / self.config.default_morello_sdk_directory_name, dirname)

    @classmethod
    def essential_compiler_and_linker_flags_impl(cls, instance: "CheriBSDTargetInfo", *args, xtarget, **kwargs):
        result = super().essential_compiler_and_linker_flags_impl(instance, *args, xtarget=xtarget, **kwargs)
        version = instance.cheribsd_version()
        result.extend(cheribsd_morello_version_dependent_flags(version, xtarget.is_cheri_purecap()))
        return result


# FIXME: This is completely wrong since cherios is not cheribsd, but should work for now:
class CheriOSTargetInfo(CheriBSDTargetInfo):
    shortname: str = "CheriOS"
    FREEBSD_VERSION: int = 0

    def _get_rootfs_class(self, xtarget: "CrossCompileTarget") -> "type[SimpleProject]":
        raise LookupError("Should not be called")

    def _get_sdk_root_dir_lazy(self) -> Path:
        return self._get_compiler_project().get_native_install_path(self.config)

    @classmethod
    def _get_compiler_project(cls) -> "type[BuildLLVMInterface]":
        return typing.cast("type[BuildLLVMInterface]", SimpleProject.get_class_for_target_name("cherios-llvm", None))

    @property
    def sysroot_dir(self):
        return Path("/this/path/should/not/be/used")

    @classmethod
    def is_cheribsd(cls) -> bool:
        return False

    @classmethod
    def is_freebsd(cls) -> bool:
        return False

    @classmethod
    def is_baremetal(cls) -> bool:
        return True

    @classmethod
    def base_sysroot_targets(cls, target: "CrossCompileTarget", config: "CheriConfig") -> "list[str]":
        # Otherwise pick the matching sysroot
        return ["cherios"]

    @property
    def pkgconfig_dirs(self) -> "list[str]":
        return []


class RTEMSTargetInfo(_ClangBasedTargetInfo):
    shortname: str = "RTEMS"
    RTEMS_VERSION: int = 5

    @property
    def cmake_system_name(self) -> str:
        return "rtems" + str(self.RTEMS_VERSION)

    @classmethod
    def is_rtems(cls) -> bool:
        return True

    @classmethod
    def is_newlib(cls) -> bool:
        return True

    @classmethod
    def triple_for_target(cls, target, config, *, include_version: bool) -> str:
        assert target.is_riscv(include_purecap=True)
        result = "riscv64-unknown-rtems"
        if include_version:
            result += str(cls.RTEMS_VERSION)
        return result

    @property
    def sysroot_dir(self):
        # Install to target triple as RTEMS' LLVM/Clang Driver expects
        return (
            self.config.sysroot_output_root
            / self.config.default_cheri_sdk_directory_name
            / ("sysroot-" + self.target.get_rootfs_target().generic_arch_suffix)
        )

    @property
    def sysroot_install_prefix_relative(self) -> Path:
        return Path(self.target_triple)

    @classmethod
    def _get_compiler_project(cls) -> "type[BuildLLVMInterface]":
        return typing.cast("type[BuildLLVMInterface]", SimpleProject.get_class_for_target_name("llvm", None))

    @property
    def must_link_statically(self):
        return True  # only static linking works

    @classmethod
    def base_sysroot_targets(cls, target: "CrossCompileTarget", config: "CheriConfig") -> "list[str]":
        if target.is_riscv(include_purecap=True):
            return ["newlib", "compiler-rt-builtins", "rtems"]
        else:
            assert False, "No support for building RTEMS for non RISC-V targets yet"


class BaremetalClangTargetInfo(_ClangBasedTargetInfo, ABC):
    @property
    def cmake_system_name(self) -> str:
        return "Generic"  # CMake requires the value to be set to "Generic" for baremetal targets

    @property
    def must_link_statically(self):
        return True  # only static linking works

    @property
    def localbase(self) -> Path:
        raise ValueError("Should not be called for baremetal")

    @classmethod
    def is_baremetal(cls):
        return True

    @classmethod
    def uses_softfloat_by_default(cls, xtarget: "CrossCompileTarget"):
        # Note: RISC-V Baremetal/FreeRTOS currently only supports softfloat
        return xtarget.is_riscv(include_purecap=True)


class NewlibBaremetalTargetInfo(BaremetalClangTargetInfo):
    shortname = "Newlib"
    os_prefix = "baremetal-newlib-"

    @property
    def sysroot_install_prefix_relative(self) -> Path:
        return Path(self.target_triple)

    @property
    def sysroot_dir(self) -> Path:
        # Install to mips/cheri128 directory
        if self.target.get_rootfs_target().is_cheri_purecap([CPUArchitecture.MIPS64]):
            suffix = "cheri" + self.config.mips_cheri_bits_str
        else:
            suffix = self.target.get_rootfs_target().generic_arch_suffix
        sysroot_dir = self.config.sysroot_output_root / self.config.default_cheri_sdk_directory_name
        return sysroot_dir / "baremetal" / suffix

    @classmethod
    def _get_compiler_project(cls) -> "type[BuildLLVMInterface]":
        return typing.cast("type[BuildLLVMInterface]", SimpleProject.get_class_for_target_name("llvm", None))

    @classmethod
    def triple_for_target(cls, target, config, include_version: bool) -> str:
        if target.is_mips(include_purecap=True):
            if target.is_cheri_purecap():
                return f"mips64c{config.mips_cheri_bits}-qemu-elf-purecap"
            return "mips64-qemu-elf"
        if target.is_riscv(include_purecap=True):
            return target.cpu_architecture.value + "-unknown-elf"
        assert False, "Other baremetal cases have not been tested yet!"

    @classmethod
    def base_sysroot_targets(cls, target: "CrossCompileTarget", config: "CheriConfig") -> "list[str]":
        return ["newlib", "compiler-rt-builtins"]

    def default_initial_compile_flags(self) -> "list[str]":
        # Currently we need these flags to build anything against newlib baremetal
        if self.target.is_mips(include_purecap=True):
            return [
                "-D_GNU_SOURCE=1",  # needed for the locale functions
                "-D_POSIX_TIMERS=1",
                "-D_POSIX_MONOTONIC_CLOCK=1",  # pretend that we have a monotonic clock
            ]
        else:
            return []

    @property
    def additional_executable_link_flags(self):
        if self.target.is_mips(include_purecap=True):
            """Additional linker flags that need to be passed when building an executable (e.g. custom linker script)"""
            return ["-Wl,-T,qemu-malta.ld"]
        return super().additional_executable_link_flags

    @classmethod
    def is_newlib(cls) -> bool:
        return True

    def _get_rootfs_class(self, xtarget: CrossCompileTarget) -> "type[SimpleProject]":
        return SimpleProject.get_class_for_target_name("newlib", xtarget)


class PicolibcMemoryLayout(typing.NamedTuple):
    flash_start: int
    flash_size: int
    dram_start: int
    dram_size: int


class PicolibcBaremetalTargetInfo(BaremetalClangTargetInfo):
    shortname: str = "Picolibc"

    def cmake_extra_toolchain_file_code(self) -> str:
        return """
# This does not actually seem to work since include ordering means the vaue can only by overridden in Plaforms/Foo.cmake
# See Modules/CMakeSystemSpecificInformation.cmake which is included for each language.
set(CMAKE_DL_LIBS "")
"""

    @classmethod
    def uses_softfloat_by_default(cls, xtarget: "CrossCompileTarget"):
        return False

    @classmethod
    def essential_compiler_and_linker_flags_impl(cls, *args, xtarget: "CrossCompileTarget", **kwargs) -> "list[str]":
        result = super().essential_compiler_and_linker_flags_impl(*args, xtarget=xtarget, **kwargs)
        # We are linking baremetal binaries -> always use local-exec TLS
        result.append("-ftls-model=local-exec")
        if xtarget.cpu_architecture == CPUArchitecture.ARM32:
            # TODO: Use an ArmV8 triple once QEMU has been updated to a newer version
            qemu_aarch32_support_good_enough = False
            if qemu_aarch32_support_good_enough:
                result.append("-mcpu=cortex-a32")
                result.append("-mfpu=fp-armv8")
            else:
                result.append("-mcpu=cortex-a15")
                result.append("-mfpu=vfpv4")
            result.append("-mfloat-abi=softfp")
        return result

    @property
    def sysroot_dir(self) -> Path:
        sysroot_dir = self.config.sysroot_output_root / self.config.default_cheri_sdk_directory_name
        return sysroot_dir / "picolibc" / self.target.get_rootfs_target().generic_arch_suffix

    @classmethod
    def _get_compiler_project(cls) -> "type[BuildLLVMInterface]":
        return typing.cast("type[BuildLLVMInterface]", SimpleProject.get_class_for_target_name("llvm", None))

    @property
    def memory_layout(self) -> PicolibcMemoryLayout:
        if self.target.is_riscv64(include_purecap=True) or self.target.is_riscv32(include_purecap=True):
            flash_start = 0x80000000
            flash_size = 8 * 1024 * 1024
            dram_start = flash_start + flash_size * 2  # Use flash_size*2 to ensure there is a gap between
            dram_size = 32 * 1024 * 1024
        elif self.target.cpu_architecture == CPUArchitecture.ARM32:
            qemu_machine = "none"
            # Picolibc uses QEMU "none" machine which starts executing at address 0.
            # "virt" has 0x00100000 bytes reserved for fdt when using -kernel.
            if qemu_machine == "virt":
                flash_start = 0x00100000
                flash_size = 0x08000000 - flash_start
                dram_start = 0x40000000 + 0x100000  # RAM starts at 1GiB, but QEMU might place DTB first
            else:
                flash_start = 0
                flash_size = 64 * 1024 * 1024
                dram_start = flash_size
            dram_size = 64 * 1024 * 1024  # up to 1G, but let's use 64M for baremetal programs
        else:
            raise ValueError(f"Unsupported architecture {self.target}")
        return PicolibcMemoryLayout(
            flash_start=flash_start,
            flash_size=flash_size,
            dram_start=dram_start,
            dram_size=dram_size,
        )

    def semihosting_ldflags(self) -> "list[str]":
        stack_size = "4k"
        layout = self.memory_layout
        # Always use the C++ linker script since the only difference is whether .eh_frame is discarded.
        return [
            "-Wl,-T," + str(self.sysroot_dir / "lib/picolibcpp.ld"),
            f"-Wl,--defsym=__flash={hex(layout.flash_start)}",
            f"-Wl,--defsym=__flash_size={hex(layout.flash_size)}",
            f"-Wl,--defsym=__ram={hex(layout.dram_start)}",
            f"-Wl,--defsym=__ram_size={hex(layout.dram_size)}",
            f"-Wl,--defsym=__stack_size={stack_size}",
            "-lsemihost",
            str(self.sysroot_dir / "lib/crt0-semihost.o"),
        ]

    @classmethod
    def triple_for_target(cls, target, config, include_version: bool) -> str:
        if target.is_riscv(include_purecap=True):
            return target.cpu_architecture.value + "-unknown-elf"
        if target.cpu_architecture == CPUArchitecture.ARM32:
            return "armv7-unknown-none-eabi"  # TODO: Use an ArmV8 triple once QEMU supports it
        assert False, "Other baremetal cases have not been tested yet!"

    @classmethod
    def base_sysroot_targets(cls, target: "CrossCompileTarget", config: "CheriConfig") -> "list[str]":
        return ["picolibc"]

    @property
    def additional_executable_link_flags(self) -> "list[str]":
        if self.project.needs_sysroot:
            return super().additional_executable_link_flags + self.semihosting_ldflags()
        return []

    def _get_rootfs_class(self, xtarget: CrossCompileTarget) -> "type[SimpleProject]":
        return SimpleProject.get_class_for_target_name("picolibc", xtarget)


class BaremetalFreestandingTargetInfo(BaremetalClangTargetInfo):
    shortname: str = "Baremetal"
    os_prefix: str = "baremetal-"

    @classmethod
    def _get_compiler_project(cls) -> "type[BuildLLVMInterface]":
        return typing.cast("type[BuildLLVMInterface]", SimpleProject.get_class_for_target_name("llvm", None))

    @classmethod
    def base_sysroot_targets(cls, target: "CrossCompileTarget", config: "CheriConfig") -> "list[str]":
        return []

    @classmethod
    def triple_for_target(cls, target: "CrossCompileTarget", config: "CheriConfig", *, include_version: bool) -> str:
        if target.cpu_architecture == CPUArchitecture.ARM32:
            return "armv7-unknown-none-eabi"  # TODO: Use an ArmV8 triple once QEMU supports it
        return target.cpu_architecture.value + "-unknown-elf"

    @property
    def sysroot_dir(self) -> Path:
        sysroot_dir = self.config.sysroot_output_root / self.config.default_cheri_sdk_directory_name
        return sysroot_dir / "baremetal" / self.target.get_rootfs_target().generic_arch_suffix


class MorelloBaremetalTargetInfo(BaremetalFreestandingTargetInfo):
    shortname: str = "Morello-Baremetal"
    os_prefix: str = "baremetal-"
    uses_morello_llvm: bool = True

    @classmethod
    def _get_compiler_project(cls) -> "type[BuildLLVMInterface]":
        return typing.cast("type[BuildLLVMInterface]", SimpleProject.get_class_for_target_name("morello-llvm", None))

    @property
    def sysroot_dir(self) -> Path:
        suffix = self.target.get_rootfs_target().generic_arch_suffix
        sysroot_dir = self.config.sysroot_output_root / self.config.default_morello_sdk_directory_name
        return sysroot_dir / "baremetal" / suffix / self.target_triple

    @classmethod
    def triple_for_target(cls, target, config, include_version: bool) -> str:
        if target.cpu_architecture == CPUArchitecture.ARM32:
            return "arm-none-eabi"
        if target.is_aarch64(include_purecap=True):
            return "aarch64-unknown-elf"
        assert False, "Other baremetal cases have not been tested yet!"

    @classmethod
    def essential_compiler_and_linker_flags_impl(cls, *args, xtarget, **kwargs) -> "list[str]":
        if xtarget.cpu_architecture == CPUArchitecture.ARM32 or xtarget.is_aarch64(include_purecap=True):
            return super().essential_compiler_and_linker_flags_impl(*args, xtarget=xtarget, **kwargs)
        raise ValueError("Other baremetal cases have not been tested yet!")


class ArmNoneEabiGccTargetInfo(TargetInfo):
    @classmethod
    def toolchain_targets(cls, target: "CrossCompileTarget", config: "CheriConfig") -> "list[str]":
        return []  # TODO: add a target to download the tarball and extract it

    def get_target_triple(self, *, include_version: bool) -> str:
        raise ValueError("Should not be used directly")

    @property
    def sysroot_dir(self) -> Path:
        raise ValueError("Should not be used directly")

    @property
    def cmake_system_name(self) -> str:
        return "Generic"  # CMake requires the value to be set to "Generic" for baremetal targets

    @cached_property
    def bindir(self) -> Path:
        result = Path(self.project.config.arm_none_eabi_toolchain_prefix).parent
        assert result is not None
        return result

    @cached_property
    def binary_prefix(self) -> str:
        result = Path(self.project.config.arm_none_eabi_toolchain_prefix).name
        assert result is not None
        return result

    @property
    def sdk_root_dir(self) -> Path:
        return self.bindir.parent

    @property
    def c_compiler(self) -> Path:
        return self.bindir / (self.binary_prefix + "gcc")

    @property
    def cxx_compiler(self) -> Path:
        return self.bindir / (self.binary_prefix + "g++")

    @property
    def c_preprocessor(self) -> Path:
        return self.bindir / (self.binary_prefix + "cpp")

    @property
    def linker(self) -> Path:
        return self.bindir / (self.binary_prefix + "ld.bfd")

    @property
    def ar(self) -> Path:
        return self.bindir / (self.binary_prefix + "ar")

    @property
    def ranlib(self) -> Path:
        return self.bindir / (self.binary_prefix + "ranlib")

    @property
    def nm(self) -> Path:
        return self.bindir / (self.binary_prefix + "nm")

    @property
    def strip_tool(self) -> Path:
        return self.bindir / (self.binary_prefix + "strip")

    @classmethod
    def essential_compiler_and_linker_flags_impl(cls, *args, **kwargs) -> "list[str]":
        # This version of GCC should work without any additional flags
        return []

    @classmethod
    def is_baremetal(cls) -> bool:
        return True

    def must_link_statically(self) -> bool:
        return True


def enable_hybrid_for_purecap_rootfs_targets() -> bool:
    # Checking sys.argv here is rather ugly, but we can't make this depend on parsing arguments first since the list of
    # command line options depends on the supported targets.
    if os.getenv("CHERIBUILD_ENABLE_HYBRID_FOR_PURECAP_ROOTFS_TARGETS", None) is not None:
        return True
    argv = sys.argv
    if ConfigLoaderBase.is_completing_arguments:
        argv = os.getenv("COMP_LINE", "").split()
    return "--enable-hybrid-for-purecap-rootfs-targets" in argv


class CompilationTargets(BasicCompilationTargets):
    CHERIBSD_RISCV_NO_CHERI = CrossCompileTarget("riscv64", CPUArchitecture.RISCV64, CheriBSDTargetInfo)
    CHERIBSD_RISCV_HYBRID = CrossCompileTarget(
        "riscv64-hybrid",
        CPUArchitecture.RISCV64,
        CheriBSDTargetInfo,
        is_cheri_hybrid=True,
        non_cheri_target=CHERIBSD_RISCV_NO_CHERI,
    )
    CHERIBSD_RISCV_PURECAP = CrossCompileTarget(
        "riscv64-purecap",
        CPUArchitecture.RISCV64,
        CheriBSDTargetInfo,
        is_cheri_purecap=True,
        hybrid_target=CHERIBSD_RISCV_HYBRID,
    )
    CHERIBSD_RISCV_NO_CHERI_FOR_HYBRID_ROOTFS = CrossCompileTarget(
        "riscv64",
        CPUArchitecture.RISCV64,
        CheriBSDTargetInfo,
        extra_target_suffix="-for-hybrid-rootfs",
        rootfs_target=CHERIBSD_RISCV_HYBRID,
        non_cheri_target=CHERIBSD_RISCV_NO_CHERI,
    )
    CHERIBSD_RISCV_NO_CHERI_FOR_PURECAP_ROOTFS = CrossCompileTarget(
        "riscv64",
        CPUArchitecture.RISCV64,
        CheriBSDTargetInfo,
        extra_target_suffix="-for-purecap-rootfs",
        rootfs_target=CHERIBSD_RISCV_PURECAP,
        non_cheri_target=CHERIBSD_RISCV_NO_CHERI,
    )
    CHERIBSD_RISCV_HYBRID_FOR_PURECAP_ROOTFS = CrossCompileTarget(
        "riscv64-hybrid",
        CPUArchitecture.RISCV64,
        CheriBSDTargetInfo,
        extra_target_suffix="-for-purecap-rootfs",
        is_cheri_hybrid=True,
        rootfs_target=CHERIBSD_RISCV_PURECAP,
        non_cheri_for_hybrid_rootfs_target=CHERIBSD_RISCV_NO_CHERI_FOR_HYBRID_ROOTFS,
    )
    CHERIBSD_RISCV_PURECAP_FOR_HYBRID_ROOTFS = CrossCompileTarget(
        "riscv64-purecap",
        CPUArchitecture.RISCV64,
        CheriBSDTargetInfo,
        extra_target_suffix="-for-hybrid-rootfs",
        is_cheri_purecap=True,
        rootfs_target=CHERIBSD_RISCV_HYBRID,
        hybrid_for_purecap_rootfs_target=CHERIBSD_RISCV_HYBRID_FOR_PURECAP_ROOTFS,
    )

    CHERIBSD_AARCH64 = CrossCompileTarget("aarch64", CPUArchitecture.AARCH64, CheriBSDTargetInfo)
    # XXX: Do we want a morello-nocheri variant that uses the morello compiler for AArch64 instead of CHERI LLVM?
    CHERIBSD_MORELLO_NO_CHERI = CrossCompileTarget(
        "morello-aarch64",
        CPUArchitecture.AARCH64,
        CheriBSDMorelloTargetInfo,
    )
    CHERIBSD_MORELLO_HYBRID = CrossCompileTarget(
        "morello-hybrid",
        CPUArchitecture.AARCH64,
        CheriBSDMorelloTargetInfo,
        is_cheri_hybrid=True,
        check_conflict_with=CHERIBSD_MORELLO_NO_CHERI,
        non_cheri_target=CHERIBSD_MORELLO_NO_CHERI,
    )
    CHERIBSD_MORELLO_PURECAP = CrossCompileTarget(
        "morello-purecap",
        CPUArchitecture.AARCH64,
        CheriBSDMorelloTargetInfo,
        is_cheri_purecap=True,
        check_conflict_with=CHERIBSD_MORELLO_HYBRID,
        hybrid_target=CHERIBSD_MORELLO_HYBRID,
    )
    CHERIBSD_MORELLO_NO_CHERI_FOR_HYBRID_ROOTFS = CrossCompileTarget(
        "morello-aarch64",
        CPUArchitecture.AARCH64,
        CheriBSDMorelloTargetInfo,
        extra_target_suffix="-for-hybrid-rootfs",
        rootfs_target=CHERIBSD_MORELLO_HYBRID,
        non_cheri_target=CHERIBSD_MORELLO_NO_CHERI,
    )
    CHERIBSD_MORELLO_NO_CHERI_FOR_PURECAP_ROOTFS = CrossCompileTarget(
        "morello-aarch64",
        CPUArchitecture.AARCH64,
        CheriBSDMorelloTargetInfo,
        extra_target_suffix="-for-purecap-rootfs",
        rootfs_target=CHERIBSD_MORELLO_PURECAP,
        non_cheri_target=CHERIBSD_MORELLO_NO_CHERI,
    )
    CHERIBSD_MORELLO_HYBRID_FOR_PURECAP_ROOTFS = CrossCompileTarget(
        "morello-hybrid",
        CPUArchitecture.AARCH64,
        CheriBSDMorelloTargetInfo,
        extra_target_suffix="-for-purecap-rootfs",
        is_cheri_hybrid=True,
        rootfs_target=CHERIBSD_MORELLO_PURECAP,
        non_cheri_for_hybrid_rootfs_target=CHERIBSD_MORELLO_NO_CHERI_FOR_HYBRID_ROOTFS,
    )
    CHERIBSD_MORELLO_PURECAP_FOR_HYBRID_ROOTFS = CrossCompileTarget(
        "morello-purecap",
        CPUArchitecture.AARCH64,
        CheriBSDMorelloTargetInfo,
        extra_target_suffix="-for-hybrid-rootfs",
        is_cheri_purecap=True,
        rootfs_target=CHERIBSD_MORELLO_HYBRID,
        hybrid_for_purecap_rootfs_target=CHERIBSD_MORELLO_HYBRID_FOR_PURECAP_ROOTFS,
    )
    CHERIBSD_X86_64 = CrossCompileTarget("amd64", CPUArchitecture.X86_64, CheriBSDTargetInfo)

    CHERIOS_MIPS_PURECAP = CrossCompileTarget(
        "mips64",
        CPUArchitecture.MIPS64,
        CheriOSTargetInfo,
        is_cheri_purecap=True,
    )
    CHERIOS_RISCV_PURECAP = CrossCompileTarget(
        "riscv64",
        CPUArchitecture.RISCV64,
        CheriOSTargetInfo,
        is_cheri_purecap=True,
    )

    # Baremetal targets
    BAREMETAL_NEWLIB_MIPS64 = CrossCompileTarget("mips64", CPUArchitecture.MIPS64, NewlibBaremetalTargetInfo)
<<<<<<< HEAD
    BAREMETAL_NEWLIB_MIPS64_PURECAP = CrossCompileTarget(
        "mips64-purecap",
        CPUArchitecture.MIPS64,
        NewlibBaremetalTargetInfo,
        is_cheri_purecap=True,
        non_cheri_target=BAREMETAL_NEWLIB_MIPS64,
    )
    BAREMETAL_NEWLIB_RISCV32 = CrossCompileTarget("riscv32", CPUArchitecture.RISCV32, NewlibBaremetalTargetInfo)
    BAREMETAL_NEWLIB_RISCV32_HYBRID = CrossCompileTarget(
        "riscv32-hybrid",
        CPUArchitecture.RISCV32,
        NewlibBaremetalTargetInfo,
        is_cheri_hybrid=True,
        non_cheri_target=BAREMETAL_NEWLIB_RISCV32,
    )
    BAREMETAL_NEWLIB_RISCV32_PURECAP = CrossCompileTarget(
        "riscv32-purecap",
        CPUArchitecture.RISCV32,
        NewlibBaremetalTargetInfo,
        is_cheri_purecap=True,
        hybrid_target=BAREMETAL_NEWLIB_RISCV32_HYBRID,
    )
    BAREMETAL_NEWLIB_RISCV64 = CrossCompileTarget(
        "riscv64",
        CPUArchitecture.RISCV64,
        NewlibBaremetalTargetInfo,
        check_conflict_with=BAREMETAL_NEWLIB_MIPS64,
    )
    BAREMETAL_NEWLIB_RISCV64_HYBRID = CrossCompileTarget(
        "riscv64-hybrid",
        CPUArchitecture.RISCV64,
        NewlibBaremetalTargetInfo,
        is_cheri_hybrid=True,
        non_cheri_target=BAREMETAL_NEWLIB_RISCV64,
    )
    BAREMETAL_NEWLIB_RISCV64_PURECAP = CrossCompileTarget(
        "riscv64-purecap",
        CPUArchitecture.RISCV64,
        NewlibBaremetalTargetInfo,
        is_cheri_purecap=True,
        hybrid_target=BAREMETAL_NEWLIB_RISCV64_HYBRID,
    )
    ALL_NEWLIB_TARGETS = (
        BAREMETAL_NEWLIB_MIPS64,
        BAREMETAL_NEWLIB_MIPS64_PURECAP,
        BAREMETAL_NEWLIB_RISCV32,
        BAREMETAL_NEWLIB_RISCV32_HYBRID,
        BAREMETAL_NEWLIB_RISCV32_PURECAP,
        BAREMETAL_NEWLIB_RISCV64,
        BAREMETAL_NEWLIB_RISCV64_HYBRID,
        BAREMETAL_NEWLIB_RISCV64_PURECAP,
    )
    FREESTANDING_ARM32 = CrossCompileTarget("arm32", CPUArchitecture.ARM32, BaremetalFreestandingTargetInfo)
    FREESTANDING_AARCH64 = CrossCompileTarget("aarch64", CPUArchitecture.AARCH64, BaremetalFreestandingTargetInfo)
    FREESTANDING_MIPS64 = CrossCompileTarget("mips64", CPUArchitecture.MIPS64, BaremetalFreestandingTargetInfo)
    FREESTANDING_MORELLO_NO_CHERI = CrossCompileTarget(
        "morello-aarch64",
        CPUArchitecture.AARCH64,
        MorelloBaremetalTargetInfo,
        is_cheri_hybrid=False,
        is_cheri_purecap=False,
    )
    FREESTANDING_MORELLO_HYBRID = CrossCompileTarget(
        "morello-hybrid",
        CPUArchitecture.AARCH64,
        MorelloBaremetalTargetInfo,
        is_cheri_hybrid=True,
        is_cheri_purecap=False,
    )
    FREESTANDING_MORELLO_PURECAP = CrossCompileTarget(
        "morello-purecap",
        CPUArchitecture.AARCH64,
        MorelloBaremetalTargetInfo,
        is_cheri_hybrid=False,
        is_cheri_purecap=True,
    )
    FREESTANDING_RISCV32 = CrossCompileTarget("riscv32", CPUArchitecture.RISCV32, BaremetalFreestandingTargetInfo)
    FREESTANDING_RISCV32_HYBRID = CrossCompileTarget(
        "riscv32-hybrid",
        CPUArchitecture.RISCV32,
        BaremetalFreestandingTargetInfo,
        is_cheri_hybrid=True,
        non_cheri_target=FREESTANDING_RISCV32,
    )
    FREESTANDING_RISCV32_PURECAP = CrossCompileTarget(
        "riscv32-purecap",
        CPUArchitecture.RISCV32,
        BaremetalFreestandingTargetInfo,
        is_cheri_purecap=True,
        hybrid_target=FREESTANDING_RISCV32_HYBRID,
    )
    FREESTANDING_RISCV64 = CrossCompileTarget("riscv64", CPUArchitecture.RISCV64, BaremetalFreestandingTargetInfo)
    FREESTANDING_RISCV64_HYBRID = CrossCompileTarget(
        "riscv64-hybrid",
        CPUArchitecture.RISCV64,
        BaremetalFreestandingTargetInfo,
        is_cheri_hybrid=True,
        non_cheri_target=FREESTANDING_RISCV64,
    )
    FREESTANDING_RISCV64_PURECAP = CrossCompileTarget(
        "riscv64-purecap",
        CPUArchitecture.RISCV64,
        BaremetalFreestandingTargetInfo,
        is_cheri_purecap=True,
        hybrid_target=FREESTANDING_RISCV64_HYBRID,
    )
    ALL_FREESTANDING_TARGETS = (
        FREESTANDING_AARCH64,
        FREESTANDING_ARM32,
        FREESTANDING_MIPS64,
        FREESTANDING_MORELLO_NO_CHERI,
        FREESTANDING_MORELLO_HYBRID,
        FREESTANDING_MORELLO_PURECAP,
        FREESTANDING_RISCV32,
        FREESTANDING_RISCV32_HYBRID,
        FREESTANDING_RISCV32_PURECAP,
        FREESTANDING_RISCV64,
        FREESTANDING_RISCV64_HYBRID,
        FREESTANDING_RISCV64_PURECAP,
    )
    ARM_NONE_EABI = CrossCompileTarget(
        "arm-none-eabi",
        CPUArchitecture.ARM32,
        ArmNoneEabiGccTargetInfo,
        is_cheri_hybrid=False,
        is_cheri_purecap=False,
    )  # For 32-bit firmrware

    # Picolibc targets
    BAREMETAL_PICOLIBC_RISCV32 = CrossCompileTarget("riscv32", CPUArchitecture.RISCV32, PicolibcBaremetalTargetInfo)
    BAREMETAL_PICOLIBC_RISCV64 = CrossCompileTarget("riscv64", CPUArchitecture.RISCV64, PicolibcBaremetalTargetInfo)
    BAREMETAL_PICOLIBC_RISCV64_PURECAP = CrossCompileTarget(
        "riscv64-purecap",
        CPUArchitecture.RISCV64,
        PicolibcBaremetalTargetInfo,
        is_cheri_purecap=True,
        non_cheri_target=BAREMETAL_PICOLIBC_RISCV64,
    )
    BAREMETAL_PICOLIBC_ARM32 = CrossCompileTarget("arm32", CPUArchitecture.ARM32, PicolibcBaremetalTargetInfo)
    ALL_PICOLIBC_TARGETS = (
        BAREMETAL_PICOLIBC_ARM32,
        BAREMETAL_PICOLIBC_RISCV32,
        BAREMETAL_PICOLIBC_RISCV64,
        BAREMETAL_PICOLIBC_RISCV64_PURECAP,
    )

=======
    BAREMETAL_NEWLIB_MIPS64_PURECAP = CrossCompileTarget("mips64-purecap", CPUArchitecture.MIPS64,
                                                         NewlibBaremetalTargetInfo, is_cheri_purecap=True,
                                                         non_cheri_target=BAREMETAL_NEWLIB_MIPS64)
    BAREMETAL_NEWLIB_RISCV32 = CrossCompileTarget("riscv32", CPUArchitecture.RISCV32,
                                                  NewlibBaremetalTargetInfo,
                                                  check_conflict_with=BAREMETAL_NEWLIB_MIPS64)
    BAREMETAL_NEWLIB_RISCV64 = CrossCompileTarget("riscv64", CPUArchitecture.RISCV64,
                                                  NewlibBaremetalTargetInfo,
                                                  check_conflict_with=BAREMETAL_NEWLIB_MIPS64)
    BAREMETAL_NEWLIB_RISCV32_HYBRID = CrossCompileTarget("riscv32-hybrid", CPUArchitecture.RISCV32,
                                                         NewlibBaremetalTargetInfo, is_cheri_hybrid=True,
                                                         non_cheri_target=BAREMETAL_NEWLIB_RISCV32)
    BAREMETAL_NEWLIB_RISCV64_HYBRID = CrossCompileTarget("riscv64-hybrid", CPUArchitecture.RISCV64,
                                                         NewlibBaremetalTargetInfo, is_cheri_hybrid=True,
                                                         non_cheri_target=BAREMETAL_NEWLIB_RISCV64)
    BAREMETAL_NEWLIB_RISCV32_PURECAP = CrossCompileTarget("riscv32-purecap", CPUArchitecture.RISCV32,
                                                          NewlibBaremetalTargetInfo, is_cheri_purecap=True,
                                                          hybrid_target=BAREMETAL_NEWLIB_RISCV32_HYBRID)
    BAREMETAL_NEWLIB_RISCV64_PURECAP = CrossCompileTarget("riscv64-purecap", CPUArchitecture.RISCV64,
                                                          NewlibBaremetalTargetInfo, is_cheri_purecap=True,
                                                          hybrid_target=BAREMETAL_NEWLIB_RISCV64_HYBRID)

    MORELLO_BAREMETAL_HYBRID = CrossCompileTarget("morello-hybrid", CPUArchitecture.AARCH64,
                                                  MorelloBaremetalTargetInfo, is_cheri_hybrid=True,
                                                  is_cheri_purecap=False)
    MORELLO_BAREMETAL_PURECAP = CrossCompileTarget("morello-purecap", CPUArchitecture.AARCH64,
                                                   MorelloBaremetalTargetInfo, is_cheri_hybrid=False,
                                                   is_cheri_purecap=True)
    ARM_NONE_EABI = CrossCompileTarget("arm-none-eabi", CPUArchitecture.ARM32, ArmNoneEabiGccTargetInfo,
                                       is_cheri_hybrid=False, is_cheri_purecap=False)  # For 32-bit firmrware
>>>>>>> 6140ba65
    # FreeBSD targets
    FREEBSD_AARCH64 = CrossCompileTarget("aarch64", CPUArchitecture.AARCH64, FreeBSDTargetInfo)
    FREEBSD_AMD64 = CrossCompileTarget("amd64", CPUArchitecture.X86_64, FreeBSDTargetInfo)
    FREEBSD_I386 = CrossCompileTarget("i386", CPUArchitecture.I386, FreeBSDTargetInfo)
    FREEBSD_MIPS64 = CrossCompileTarget("mips64", CPUArchitecture.MIPS64, FreeBSDTargetInfo)
    FREEBSD_RISCV64 = CrossCompileTarget("riscv64", CPUArchitecture.RISCV64, FreeBSDTargetInfo)
    ALL_SUPPORTED_FREEBSD_TARGETS = (FREEBSD_AARCH64, FREEBSD_AMD64, FREEBSD_I386, FREEBSD_RISCV64)

    # RTEMS targets
    RTEMS_RISCV64 = CrossCompileTarget("riscv64", CPUArchitecture.RISCV64, RTEMSTargetInfo)
    RTEMS_RISCV64_PURECAP = CrossCompileTarget(
        "riscv64-purecap",
        CPUArchitecture.RISCV64,
        RTEMSTargetInfo,
        is_cheri_purecap=True,
        non_cheri_target=RTEMS_RISCV64,
    )

    ALL_CHERIBSD_RISCV_TARGETS = (CHERIBSD_RISCV_PURECAP, CHERIBSD_RISCV_HYBRID, CHERIBSD_RISCV_NO_CHERI)
    ALL_CHERIBSD_NON_MORELLO_TARGETS = (*ALL_CHERIBSD_RISCV_TARGETS, CHERIBSD_AARCH64, CHERIBSD_X86_64)
    ALL_CHERIBSD_MORELLO_TARGETS = (CHERIBSD_MORELLO_PURECAP, CHERIBSD_MORELLO_HYBRID)
    ALL_CHERIBSD_HYBRID_TARGETS = (CHERIBSD_RISCV_HYBRID, CHERIBSD_MORELLO_HYBRID)
    ALL_CHERIBSD_PURECAP_TARGETS = (CHERIBSD_RISCV_PURECAP, CHERIBSD_MORELLO_PURECAP)
    ALL_CHERIBSD_TARGETS_WITH_HYBRID = ALL_CHERIBSD_NON_MORELLO_TARGETS + ALL_CHERIBSD_MORELLO_TARGETS
    ALL_CHERIBSD_NON_CHERI_TARGETS = (
        CHERIBSD_RISCV_NO_CHERI,
        CHERIBSD_AARCH64,
        CHERIBSD_X86_64,
    )  # does not include i386
    ALL_CHERIBSD_CHERI_TARGETS_WITH_HYBRID = tuple(
        set(ALL_CHERIBSD_TARGETS_WITH_HYBRID) - set(ALL_CHERIBSD_NON_CHERI_TARGETS),
    )

    # Special targets for specific uses only, not part of the above
    ALL_CHERIBSD_NON_CHERI_FOR_HYBRID_ROOTFS_TARGETS = (
        CHERIBSD_MORELLO_NO_CHERI_FOR_HYBRID_ROOTFS,
        CHERIBSD_RISCV_NO_CHERI_FOR_HYBRID_ROOTFS,
    )
    ALL_CHERIBSD_NON_CHERI_FOR_PURECAP_ROOTFS_TARGETS = (
        CHERIBSD_MORELLO_NO_CHERI_FOR_PURECAP_ROOTFS,
        CHERIBSD_RISCV_NO_CHERI_FOR_PURECAP_ROOTFS,
    )
    ALL_CHERIBSD_HYBRID_FOR_PURECAP_ROOTFS_TARGETS = (
        CHERIBSD_MORELLO_HYBRID_FOR_PURECAP_ROOTFS,
        CHERIBSD_RISCV_HYBRID_FOR_PURECAP_ROOTFS,
    )
    ALL_CHERIBSD_PURECAP_FOR_HYBRID_ROOTFS_TARGETS = (
        CHERIBSD_MORELLO_PURECAP_FOR_HYBRID_ROOTFS,
        CHERIBSD_RISCV_PURECAP_FOR_HYBRID_ROOTFS,
    )

    ALL_SUPPORTED_CHERIBSD_TARGETS = ALL_CHERIBSD_NON_CHERI_TARGETS + ALL_CHERIBSD_PURECAP_TARGETS
    ALL_CHERIBSD_TARGETS_WITH_HYBRID_FOR_PURECAP_ROOTFS = (
        ALL_SUPPORTED_CHERIBSD_TARGETS + ALL_CHERIBSD_HYBRID_FOR_PURECAP_ROOTFS_TARGETS
    )
    if enable_hybrid_for_purecap_rootfs_targets():
        ALL_SUPPORTED_CHERIBSD_TARGETS += ALL_CHERIBSD_HYBRID_FOR_PURECAP_ROOTFS_TARGETS
    ALL_SUPPORTED_CHERIBSD_AND_HOST_TARGETS = ALL_SUPPORTED_CHERIBSD_TARGETS + BasicCompilationTargets.ALL_NATIVE
    ALL_FREEBSD_AND_CHERIBSD_TARGETS = ALL_SUPPORTED_CHERIBSD_TARGETS + ALL_SUPPORTED_FREEBSD_TARGETS

<<<<<<< HEAD
    ALL_SUPPORTED_BAREMETAL_TARGETS = ALL_NEWLIB_TARGETS + ALL_PICOLIBC_TARGETS
    ALL_SUPPORTED_RTEMS_TARGETS = (RTEMS_RISCV64, RTEMS_RISCV64_PURECAP)
    ALL_SUPPORTED_CHERIBSD_AND_BAREMETAL_AND_HOST_TARGETS = (
        ALL_SUPPORTED_CHERIBSD_AND_HOST_TARGETS + ALL_SUPPORTED_BAREMETAL_TARGETS
    )

    @staticmethod
    def _dump_cheribsd_target_relations() -> None:
        for target in (
            CompilationTargets.ALL_CHERIBSD_TARGETS_WITH_HYBRID
            + CompilationTargets.ALL_CHERIBSD_NON_CHERI_FOR_HYBRID_ROOTFS_TARGETS
            + CompilationTargets.ALL_CHERIBSD_NON_CHERI_FOR_PURECAP_ROOTFS_TARGETS
            + CompilationTargets.ALL_CHERIBSD_HYBRID_FOR_PURECAP_ROOTFS_TARGETS
            + CompilationTargets.ALL_CHERIBSD_PURECAP_FOR_HYBRID_ROOTFS_TARGETS
        ):
            # noinspection PyProtectedMember
            target._dump_target_relations()


# Uncomment for debugging target relations
# CompilationTargets._dump_cheribsd_target_relations()
=======
    # Same as above, but the default is purecap RISC-V
    FETT_MIPS_NO_CHERI = CrossCompileTarget("mips64", CPUArchitecture.MIPS64, CheriBSDFettTargetInfo)
    FETT_MIPS_HYBRID = CrossCompileTarget("mips64-hybrid", CPUArchitecture.MIPS64, CheriBSDFettTargetInfo,
                                          is_cheri_hybrid=True, non_cheri_target=FETT_MIPS_NO_CHERI)
    FETT_MIPS_PURECAP = CrossCompileTarget("mips64-purecap", CPUArchitecture.MIPS64, CheriBSDFettTargetInfo,
                                           is_cheri_purecap=True, hybrid_target=FETT_MIPS_HYBRID)

    FETT_RISCV_NO_CHERI = CrossCompileTarget("riscv64", CPUArchitecture.RISCV64, CheriBSDFettTargetInfo)
    FETT_RISCV_HYBRID = CrossCompileTarget("riscv64-hybrid", CPUArchitecture.RISCV64, CheriBSDFettTargetInfo,
                                           is_cheri_hybrid=True, non_cheri_target=FETT_RISCV_NO_CHERI)
    FETT_RISCV_PURECAP = CrossCompileTarget("riscv64-purecap", CPUArchitecture.RISCV64, CheriBSDFettTargetInfo,
                                            is_cheri_purecap=True, hybrid_target=FETT_RISCV_HYBRID)
    FETT_DEFAULT_ARCHITECTURE = FETT_RISCV_PURECAP
    FETT_SUPPORTED_ARCHITECTURES = [FETT_RISCV_PURECAP, FETT_RISCV_NO_CHERI, FETT_MIPS_PURECAP, FETT_MIPS_NO_CHERI]

    ALL_SUPPORTED_BAREMETAL_TARGETS = [BAREMETAL_NEWLIB_MIPS64, BAREMETAL_NEWLIB_MIPS64_PURECAP,
                                       BAREMETAL_NEWLIB_RISCV64, BAREMETAL_NEWLIB_RISCV64_PURECAP,
                                       BAREMETAL_NEWLIB_RISCV32_HYBRID, BAREMETAL_NEWLIB_RISCV64_HYBRID,
                                       BAREMETAL_NEWLIB_RISCV32, BAREMETAL_NEWLIB_RISCV32_PURECAP]
    ALL_SUPPORTED_RTEMS_TARGETS = [RTEMS_RISCV64, RTEMS_RISCV64_PURECAP]
    ALL_SUPPORTED_CHERIBSD_AND_BAREMETAL_AND_HOST_TARGETS = \
        ALL_SUPPORTED_CHERIBSD_AND_HOST_TARGETS + ALL_SUPPORTED_BAREMETAL_TARGETS
>>>>>>> 6140ba65
<|MERGE_RESOLUTION|>--- conflicted
+++ resolved
@@ -272,20 +272,15 @@
                     result.append("-cheri=" + config.mips_cheri_bits_str)
                     result.append("-mcpu=beri")
         elif xtarget.is_riscv(include_purecap=True):
-<<<<<<< HEAD
-=======
-            softfloat = not config.riscv_baremetal_hardfloat
->>>>>>> 6140ba65
             # Use the insane RISC-V arch string to enable CHERI
             result.append("-march=" + cls.get_riscv_arch_string(xtarget, softfloat=softfloat))
             result.append("-mabi=" + cls.get_riscv_abi(xtarget, softfloat=softfloat))
             result.append("-mrelax" if _linker_supports_riscv_relaxations(instance.linker, config) else "-mno-relax")
 
+            softfloat = not config.riscv_baremetal_hardfloat
+
             if cls.is_baremetal() or cls.is_rtems():
                 # Both RTEMS and baremetal FreeRTOS are linked above 0x80000000
-<<<<<<< HEAD
-                result.append("-mcmodel=medany")
-=======
                 result.append("-mcmodel=medium")
 
             # Enable generating CHERI-RISC-V compressed instructions
@@ -297,7 +292,6 @@
                 if xtarget.is_cheri_purecap():
                     result.append("-cheri-cap-table-abi=gprel")
 
->>>>>>> 6140ba65
         elif xtarget.is_aarch64(include_purecap=True):
             fp_simd_option = AArch64FloatSimdOptions.SOFT if softfloat else config.aarch64_fp_and_simd_options
             march_suffix = fp_simd_option.clang_march_flag()
@@ -328,24 +322,10 @@
     def get_riscv_arch_string(cls, xtarget: CrossCompileTarget, softfloat: bool) -> str:
         assert xtarget.is_riscv(include_purecap=True)
         # Use the insane RISC-V arch string to enable CHERI
-<<<<<<< HEAD
         arch_string = "rv" + str(xtarget.cpu_architecture.word_bits()) + "ima"
         if not softfloat:
             arch_string += "fd"
         arch_string += "c"
-=======
-        if softfloat:
-            if xtarget.cpu_architecture == CPUArchitecture.RISCV32:
-                arch_string = "rv32imac"
-            else:
-                arch_string = "rv64imac"
-        else:
-            if xtarget.cpu_architecture == CPUArchitecture.RISCV32:
-                arch_string = "rv32imafdc"
-            else:
-                arch_string = "rv64imafdc"
-
->>>>>>> 6140ba65
         if xtarget.is_hybrid_or_purecap_cheri():
             arch_string += "xcheri"
         return arch_string
@@ -353,7 +333,6 @@
     @classmethod
     def get_riscv_abi(cls, xtarget: CrossCompileTarget, *, softfloat: bool) -> str:
         assert xtarget.is_riscv(include_purecap=True)
-<<<<<<< HEAD
         xlen = xtarget.cpu_architecture.word_bits()
         purecap = xtarget.is_cheri_purecap()
         abi = ""
@@ -372,44 +351,6 @@
     @classmethod
     def uses_softfloat_by_default(cls, xtarget: "CrossCompileTarget"):
         return False
-=======
-
-        if softfloat:
-            return cls.riscv_softfloat_abi(xtarget)  # Baremetal/FreeRTOS only supports softfloat
-
-        if xtarget.is_cheri_purecap():
-            if xtarget.cpu_architecture == CPUArchitecture.RISCV32:
-                # 32-bit double-precision hard-float + purecap
-                return "il32pc64d"
-            else:
-                # 64-bit double-precision hard-float + purecap
-                return "l64pc128d"
-        else:
-            if xtarget.cpu_architecture == CPUArchitecture.RISCV32:
-                # 32-bit double-precision hard-float
-                return "ilp32d"
-            else:
-                # 64-bit double-precision hard-float
-                return "lp64d"
-
-    @classmethod
-    def riscv_softfloat_abi(cls, xtarget: CrossCompileTarget):
-        assert xtarget.is_riscv(include_purecap=True)
-        if xtarget.is_cheri_purecap():
-            if xtarget.cpu_architecture == CPUArchitecture.RISCV32:
-                # 32-bit soft-float
-                return "il32pc64"
-            else:
-                # 64-bit soft-float
-                return "l64pc128"
-        else:
-            if xtarget.cpu_architecture == CPUArchitecture.RISCV32:
-                # 32-bit soft-float
-                return "ilp32"
-            else:
-                # 64-bit soft-float
-                return "lp64"
->>>>>>> 6140ba65
 
 
 class FreeBSDTargetInfo(_ClangBasedTargetInfo):
@@ -1358,7 +1299,6 @@
 
     # Baremetal targets
     BAREMETAL_NEWLIB_MIPS64 = CrossCompileTarget("mips64", CPUArchitecture.MIPS64, NewlibBaremetalTargetInfo)
-<<<<<<< HEAD
     BAREMETAL_NEWLIB_MIPS64_PURECAP = CrossCompileTarget(
         "mips64-purecap",
         CPUArchitecture.MIPS64,
@@ -1505,38 +1445,6 @@
         BAREMETAL_PICOLIBC_RISCV64_PURECAP,
     )
 
-=======
-    BAREMETAL_NEWLIB_MIPS64_PURECAP = CrossCompileTarget("mips64-purecap", CPUArchitecture.MIPS64,
-                                                         NewlibBaremetalTargetInfo, is_cheri_purecap=True,
-                                                         non_cheri_target=BAREMETAL_NEWLIB_MIPS64)
-    BAREMETAL_NEWLIB_RISCV32 = CrossCompileTarget("riscv32", CPUArchitecture.RISCV32,
-                                                  NewlibBaremetalTargetInfo,
-                                                  check_conflict_with=BAREMETAL_NEWLIB_MIPS64)
-    BAREMETAL_NEWLIB_RISCV64 = CrossCompileTarget("riscv64", CPUArchitecture.RISCV64,
-                                                  NewlibBaremetalTargetInfo,
-                                                  check_conflict_with=BAREMETAL_NEWLIB_MIPS64)
-    BAREMETAL_NEWLIB_RISCV32_HYBRID = CrossCompileTarget("riscv32-hybrid", CPUArchitecture.RISCV32,
-                                                         NewlibBaremetalTargetInfo, is_cheri_hybrid=True,
-                                                         non_cheri_target=BAREMETAL_NEWLIB_RISCV32)
-    BAREMETAL_NEWLIB_RISCV64_HYBRID = CrossCompileTarget("riscv64-hybrid", CPUArchitecture.RISCV64,
-                                                         NewlibBaremetalTargetInfo, is_cheri_hybrid=True,
-                                                         non_cheri_target=BAREMETAL_NEWLIB_RISCV64)
-    BAREMETAL_NEWLIB_RISCV32_PURECAP = CrossCompileTarget("riscv32-purecap", CPUArchitecture.RISCV32,
-                                                          NewlibBaremetalTargetInfo, is_cheri_purecap=True,
-                                                          hybrid_target=BAREMETAL_NEWLIB_RISCV32_HYBRID)
-    BAREMETAL_NEWLIB_RISCV64_PURECAP = CrossCompileTarget("riscv64-purecap", CPUArchitecture.RISCV64,
-                                                          NewlibBaremetalTargetInfo, is_cheri_purecap=True,
-                                                          hybrid_target=BAREMETAL_NEWLIB_RISCV64_HYBRID)
-
-    MORELLO_BAREMETAL_HYBRID = CrossCompileTarget("morello-hybrid", CPUArchitecture.AARCH64,
-                                                  MorelloBaremetalTargetInfo, is_cheri_hybrid=True,
-                                                  is_cheri_purecap=False)
-    MORELLO_BAREMETAL_PURECAP = CrossCompileTarget("morello-purecap", CPUArchitecture.AARCH64,
-                                                   MorelloBaremetalTargetInfo, is_cheri_hybrid=False,
-                                                   is_cheri_purecap=True)
-    ARM_NONE_EABI = CrossCompileTarget("arm-none-eabi", CPUArchitecture.ARM32, ArmNoneEabiGccTargetInfo,
-                                       is_cheri_hybrid=False, is_cheri_purecap=False)  # For 32-bit firmrware
->>>>>>> 6140ba65
     # FreeBSD targets
     FREEBSD_AARCH64 = CrossCompileTarget("aarch64", CPUArchitecture.AARCH64, FreeBSDTargetInfo)
     FREEBSD_AMD64 = CrossCompileTarget("amd64", CPUArchitecture.X86_64, FreeBSDTargetInfo)
@@ -1597,7 +1505,6 @@
     ALL_SUPPORTED_CHERIBSD_AND_HOST_TARGETS = ALL_SUPPORTED_CHERIBSD_TARGETS + BasicCompilationTargets.ALL_NATIVE
     ALL_FREEBSD_AND_CHERIBSD_TARGETS = ALL_SUPPORTED_CHERIBSD_TARGETS + ALL_SUPPORTED_FREEBSD_TARGETS
 
-<<<<<<< HEAD
     ALL_SUPPORTED_BAREMETAL_TARGETS = ALL_NEWLIB_TARGETS + ALL_PICOLIBC_TARGETS
     ALL_SUPPORTED_RTEMS_TARGETS = (RTEMS_RISCV64, RTEMS_RISCV64_PURECAP)
     ALL_SUPPORTED_CHERIBSD_AND_BAREMETAL_AND_HOST_TARGETS = (
@@ -1618,28 +1525,4 @@
 
 
 # Uncomment for debugging target relations
-# CompilationTargets._dump_cheribsd_target_relations()
-=======
-    # Same as above, but the default is purecap RISC-V
-    FETT_MIPS_NO_CHERI = CrossCompileTarget("mips64", CPUArchitecture.MIPS64, CheriBSDFettTargetInfo)
-    FETT_MIPS_HYBRID = CrossCompileTarget("mips64-hybrid", CPUArchitecture.MIPS64, CheriBSDFettTargetInfo,
-                                          is_cheri_hybrid=True, non_cheri_target=FETT_MIPS_NO_CHERI)
-    FETT_MIPS_PURECAP = CrossCompileTarget("mips64-purecap", CPUArchitecture.MIPS64, CheriBSDFettTargetInfo,
-                                           is_cheri_purecap=True, hybrid_target=FETT_MIPS_HYBRID)
-
-    FETT_RISCV_NO_CHERI = CrossCompileTarget("riscv64", CPUArchitecture.RISCV64, CheriBSDFettTargetInfo)
-    FETT_RISCV_HYBRID = CrossCompileTarget("riscv64-hybrid", CPUArchitecture.RISCV64, CheriBSDFettTargetInfo,
-                                           is_cheri_hybrid=True, non_cheri_target=FETT_RISCV_NO_CHERI)
-    FETT_RISCV_PURECAP = CrossCompileTarget("riscv64-purecap", CPUArchitecture.RISCV64, CheriBSDFettTargetInfo,
-                                            is_cheri_purecap=True, hybrid_target=FETT_RISCV_HYBRID)
-    FETT_DEFAULT_ARCHITECTURE = FETT_RISCV_PURECAP
-    FETT_SUPPORTED_ARCHITECTURES = [FETT_RISCV_PURECAP, FETT_RISCV_NO_CHERI, FETT_MIPS_PURECAP, FETT_MIPS_NO_CHERI]
-
-    ALL_SUPPORTED_BAREMETAL_TARGETS = [BAREMETAL_NEWLIB_MIPS64, BAREMETAL_NEWLIB_MIPS64_PURECAP,
-                                       BAREMETAL_NEWLIB_RISCV64, BAREMETAL_NEWLIB_RISCV64_PURECAP,
-                                       BAREMETAL_NEWLIB_RISCV32_HYBRID, BAREMETAL_NEWLIB_RISCV64_HYBRID,
-                                       BAREMETAL_NEWLIB_RISCV32, BAREMETAL_NEWLIB_RISCV32_PURECAP]
-    ALL_SUPPORTED_RTEMS_TARGETS = [RTEMS_RISCV64, RTEMS_RISCV64_PURECAP]
-    ALL_SUPPORTED_CHERIBSD_AND_BAREMETAL_AND_HOST_TARGETS = \
-        ALL_SUPPORTED_CHERIBSD_AND_HOST_TARGETS + ALL_SUPPORTED_BAREMETAL_TARGETS
->>>>>>> 6140ba65
+# CompilationTargets._dump_cheribsd_target_relations()