--- conflicted
+++ resolved
@@ -147,7 +147,6 @@
         except ValueError:
             return False
 
-<<<<<<< HEAD
     def _restore_attrs(self) -> None:
         if not self._is_foreground_tty():
             # Don't attempt to restore previous TTY state if we are not running in the foreground. This ensures that
@@ -159,14 +158,6 @@
             termios.tcdrain(self.fd)
         except Exception as e:
             warning_message(self.context, "error while draining:", e)
-=======
-    def _restore_attrs(self):
-        #try:
-        #    # Run drain first to ensure that we get the most recent state.
-        #    termios.tcdrain(self.fd)
-        #except Exception as e:
-        #    warning_message(self.context, "error while draining:", e)
->>>>>>> 6140ba65
         new_attrs = termios.tcgetattr(self.fd)
         if new_attrs == self.attrs:
             return
